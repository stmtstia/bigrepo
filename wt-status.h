--- conflicted
+++ resolved
@@ -56,12 +56,9 @@
 	enum untracked_status_type show_untracked_files;
 	const char *ignore_submodule_arg;
 	char color_palette[WT_STATUS_MAXSLOT][COLOR_MAXLEN];
-<<<<<<< HEAD
 	int colopts;
-=======
 	int null_termination;
 	int show_branch;
->>>>>>> d4a6bf1f
 
 	/* These are computed during processing of the individual sections */
 	int commitable;
