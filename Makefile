--- conflicted
+++ resolved
@@ -1357,10 +1357,7 @@
 ### Testing rules
 
 TEST_PROGRAMS += test-chmtime$X
-<<<<<<< HEAD
-=======
 TEST_PROGRAMS += test-ctype$X
->>>>>>> f9b7cce6
 TEST_PROGRAMS += test-date$X
 TEST_PROGRAMS += test-delta$X
 TEST_PROGRAMS += test-genrandom$X
