--- conflicted
+++ resolved
@@ -268,12 +268,8 @@
 	} else if (copy_fd(orig_fd, fd)) {
 		if (flags & LOCK_DIE_ON_ERROR)
 			exit(128);
-<<<<<<< HEAD
+		rollback_lock_file(lk);
 		close(orig_fd);
-		close(fd);
-=======
-		rollback_lock_file(lk);
->>>>>>> 529da048
 		return -1;
 	} else {
 		close(orig_fd);
