--- conflicted
+++ resolved
@@ -403,32 +403,6 @@
 	return @fmts;
 }
 
-<<<<<<< HEAD
-=======
-sub feature_grep {
-	my ($val) = git_get_project_config('grep', '--bool');
-
-	if ($val eq 'true') {
-		return (1);
-	} elsif ($val eq 'false') {
-		return (0);
-	}
-
-	return ($_[0]);
-}
-
-sub feature_pickaxe {
-	my ($val) = git_get_project_config('pickaxe', '--bool');
-
-	if ($val eq 'true') {
-		return (1);
-	} elsif ($val eq 'false') {
-		return (0);
-	}
-
-	return ($_[0]);
-}
-
 sub feature_patches {
 	my @val = (git_get_project_config('patches', '--int'));
 
@@ -439,7 +413,6 @@
 	return ($_[0]);
 }
 
->>>>>>> 75bf2cb2
 # checking HEAD file with -e is fragile if the repository was
 # initialized long time ago (i.e. symlink HEAD) and was pack-ref'ed
 # and then pruned.
