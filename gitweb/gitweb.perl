--- conflicted
+++ resolved
@@ -921,13 +921,9 @@
 
 	if (-d $projects_list) {
 		# search in directory
-<<<<<<< HEAD
-		my $dir = $projects_list;
+		my $dir = $projects_list . ($filter ? "/$filter" : '');
 		# remove the trailing "/"
 		$dir =~ s!/+$!!;
-=======
-		my $dir = $projects_list . ($filter ? "/$filter" : '');
->>>>>>> e30496df
 		my $pfxlen = length("$dir");
 
 		my $check_forks = gitweb_check_feature('forks');
@@ -2614,28 +2610,13 @@
 
 	my $owner = git_get_project_owner($project);
 
-<<<<<<< HEAD
 	my $refs = git_get_references();
 	my @taglist  = git_get_tags_list(15);
 	my @headlist = git_get_heads_list(15);
-=======
-	my ($reflist, $refs) = git_get_refs_list();
-
-	my @taglist;
-	my @headlist;
-	foreach my $ref (@$reflist) {
-		if ($ref->{'name'} =~ s!^heads/!!) {
-			push @headlist, $ref;
-		} else {
-			$ref->{'name'} =~ s!^tags/!!;
-			push @taglist, $ref;
-		}
-	}
 	my @forklist;
 	if (gitweb_check_feature('forks')) {
 		@forklist = git_get_projects_list($project);
 	}
->>>>>>> e30496df
 
 	git_header_html();
 	git_print_page_nav('summary','', $head);
