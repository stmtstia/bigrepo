#!/usr/bin/perl -w

use strict;
use Getopt::Std;
use File::Temp qw(tempdir);
use Data::Dumper;
use File::Basename qw(basename dirname);
use File::Spec;
use Git;

our ($opt_h, $opt_P, $opt_p, $opt_v, $opt_c, $opt_f, $opt_a, $opt_m, $opt_d, $opt_u, $opt_w, $opt_W);

getopts('uhPpvcfam:d:w:W');

$opt_h && usage();

die "Need at least one commit identifier!" unless @ARGV;

<<<<<<< HEAD
# Get git-config settings
my $repo = Git->repository();
$opt_w = $repo->config('cvsexportcommit.cvsdir') unless defined $opt_w;

if ($opt_w) {
=======
if ($opt_w || $opt_W) {
>>>>>>> d775734c
	# Remember where GIT_DIR is before changing to CVS checkout
	unless ($ENV{GIT_DIR}) {
		# No GIT_DIR set. Figure it out for ourselves
		my $gd =`git-rev-parse --git-dir`;
		chomp($gd);
		$ENV{GIT_DIR} = $gd;
	}
	# Make sure GIT_DIR is absolute
	$ENV{GIT_DIR} = File::Spec->rel2abs($ENV{GIT_DIR});
}

if ($opt_w) {
	if (! -d $opt_w."/CVS" ) {
		die "$opt_w is not a CVS checkout";
	}
	chdir $opt_w or die "Cannot change to CVS checkout at $opt_w";
}
unless ($ENV{GIT_DIR} && -r $ENV{GIT_DIR}){
    die "GIT_DIR is not defined or is unreadable";
}


my @cvs;
if ($opt_d) {
	@cvs = ('cvs', '-d', $opt_d);
} else {
	@cvs = ('cvs');
}

# resolve target commit
my $commit;
$commit = pop @ARGV;
$commit = safe_pipe_capture('git-rev-parse', '--verify', "$commit^0");
chomp $commit;
if ($?) {
    die "The commit reference $commit did not resolve!";
}

# resolve what parent we want
my $parent;
if (@ARGV) {
    $parent = pop @ARGV;
    $parent =  safe_pipe_capture('git-rev-parse', '--verify', "$parent^0");
    chomp $parent;
    if ($?) {
	die "The parent reference did not resolve!";
    }
}

# find parents from the commit itself
my @commit  = safe_pipe_capture('git-cat-file', 'commit', $commit);
my @parents;
my $committer;
my $author;
my $stage = 'headers'; # headers, msg
my $title;
my $msg = '';

foreach my $line (@commit) {
    chomp $line;
    if ($stage eq 'headers' && $line eq '') {
	$stage = 'msg';
	next;
    }

    if ($stage eq 'headers') {
	if ($line =~ m/^parent (\w{40})$/) { # found a parent
	    push @parents, $1;
	} elsif ($line =~ m/^author (.+) \d+ [-+]\d+$/) {
	    $author = $1;
	} elsif ($line =~ m/^committer (.+) \d+ [-+]\d+$/) {
	    $committer = $1;
	}
    } else {
	$msg .= $line . "\n";
	unless ($title) {
	    $title = $line;
	}
    }
}

my $noparent = "0000000000000000000000000000000000000000";
if ($parent) {
    my $found;
    # double check that it's a valid parent
    foreach my $p (@parents) {
	if ($p eq $parent) {
	    $found = 1;
	    last;
	}; # found it
    }
    die "Did not find $parent in the parents for this commit!" if !$found and !$opt_P;
} else { # we don't have a parent from the cmdline...
    if (@parents == 1) { # it's safe to get it from the commit
	$parent = $parents[0];
    } elsif (@parents == 0) { # there is no parent
        $parent = $noparent;
    } else { # cannot choose automatically from multiple parents
        die "This commit has more than one parent -- please name the parent you want to use explicitly";
    }
}

my $go_back_to = 0;

if ($opt_W) {
    $opt_v && print "Resetting to $parent\n";
    $go_back_to = `git symbolic-ref HEAD 2> /dev/null ||
	git rev-parse HEAD` || die "Could not determine current branch";
    system("git checkout -q $parent^0") && die "Could not check out $parent^0";
}

$opt_v && print "Applying to CVS commit $commit from parent $parent\n";

# grab the commit message
open(MSG, ">.msg") or die "Cannot open .msg for writing";
if ($opt_m) {
    print MSG $opt_m;
}
print MSG $msg;
if ($opt_a) {
    print MSG "\n\nAuthor: $author\n";
    if ($author ne $committer) {
	print MSG "Committer: $committer\n";
    }
}
close MSG;

if ($parent eq $noparent) {
    `git-diff-tree --binary -p --root $commit >.cvsexportcommit.diff`;# || die "Cannot diff";
} else {
    `git-diff-tree --binary -p $parent $commit >.cvsexportcommit.diff`;# || die "Cannot diff";
}

## apply non-binary changes

# In pedantic mode require all lines of context to match.  In normal
# mode, be compatible with diff/patch: assume 3 lines of context and
# require at least one line match, i.e. ignore at most 2 lines of
# context, like diff/patch do by default.
my $context = $opt_p ? '' : '-C1';

print "Checking if patch will apply\n";

my @stat;
open APPLY, "GIT_DIR= git-apply $context --summary --numstat<.cvsexportcommit.diff|" || die "cannot patch";
@stat=<APPLY>;
close APPLY || die "Cannot patch";
my (@bfiles,@files,@afiles,@dfiles);
chomp @stat;
foreach (@stat) {
	push (@bfiles,$1) if m/^-\t-\t(.*)$/;
	push (@files, $1) if m/^-\t-\t(.*)$/;
	push (@files, $1) if m/^\d+\t\d+\t(.*)$/;
	push (@afiles,$1) if m/^ create mode [0-7]+ (.*)$/;
	push (@dfiles,$1) if m/^ delete mode [0-7]+ (.*)$/;
}
map { s/^"(.*)"$/$1/g } @bfiles,@files;
map { s/\\([0-7]{3})/sprintf('%c',oct $1)/eg } @bfiles,@files;

# check that the files are clean and up to date according to cvs
my $dirty;
my @dirs;
foreach my $p (@afiles) {
    my $path = dirname $p;
    while (!-d $path and ! grep { $_ eq $path } @dirs) {
	unshift @dirs, $path;
	$path = dirname $path;
    }
}

# ... check dirs,
foreach my $d (@dirs) {
    if (-e $d) {
	$dirty = 1;
	warn "$d exists and is not a directory!\n";
    }
}

# ... query status of all files that we have a directory for and parse output of 'cvs status' to %cvsstat.
my @canstatusfiles;
foreach my $f (@files) {
    my $path = dirname $f;
    next if (grep { $_ eq $path } @dirs);
    push @canstatusfiles, $f;
}

my %cvsstat;
if (@canstatusfiles) {
    if ($opt_u) {
      my @updated = xargs_safe_pipe_capture([@cvs, 'update'], @canstatusfiles);
      print @updated;
    }
    # "cvs status" reorders the parameters, notably when there are multiple
    # arguments with the same basename.  So be precise here.

    my %added = map { $_ => 1 } @afiles;
    my %todo = map { $_ => 1 } @canstatusfiles;

    while (%todo) {
      my @canstatusfiles2 = ();
      my %fullname = ();
      foreach my $name (keys %todo) {
	my $basename = basename($name);

	$basename = "no file " . $basename if (exists($added{$basename}));
	$basename =~ s/^\s+//;
	$basename =~ s/\s+$//;

	if (!exists($fullname{$basename})) {
	  $fullname{$basename} = $name;
	  push (@canstatusfiles2, $name);
	  delete($todo{$name});
        }
      }
      my @cvsoutput;
      @cvsoutput = xargs_safe_pipe_capture([@cvs, 'status'], @canstatusfiles2);
      foreach my $l (@cvsoutput) {
        chomp $l;
        if ($l =~ /^File:\s+(.*\S)\s+Status: (.*)$/) {
	  if (!exists($fullname{$1})) {
	    print STDERR "Huh? Status reported for unexpected file '$1'\n";
	  } else {
	    $cvsstat{$fullname{$1}} = $2;
	  }
	}
      }
    }
}

# ... validate new files,
foreach my $f (@afiles) {
    if (defined ($cvsstat{$f}) and $cvsstat{$f} ne "Unknown") {
	$dirty = 1;
	warn "File $f is already known in your CVS checkout -- perhaps it has been added by another user. Or this may indicate that it exists on a different branch. If this is the case, use -f to force the merge.\n";
	warn "Status was: $cvsstat{$f}\n";
    }
}
# ... validate known files.
foreach my $f (@files) {
    next if grep { $_ eq $f } @afiles;
    # TODO:we need to handle removed in cvs
    unless (defined ($cvsstat{$f}) and $cvsstat{$f} eq "Up-to-date") {
	$dirty = 1;
	warn "File $f not up to date but has status '$cvsstat{$f}' in your CVS checkout!\n";
    }
}
if ($dirty) {
    if ($opt_f) {	warn "The tree is not clean -- forced merge\n";
	$dirty = 0;
    } else {
	die "Exiting: your CVS tree is not clean for this merge.";
    }
}

print "Applying\n";
if ($opt_W) {
    system("git checkout -q $commit^0") && die "cannot patch";
} else {
    `GIT_DIR= git-apply $context --summary --numstat --apply <.cvsexportcommit.diff` || die "cannot patch";
}

print "Patch applied successfully. Adding new files and directories to CVS\n";
my $dirtypatch = 0;

#
# We have to add the directories in order otherwise we will have
# problems when we try and add the sub-directory of a directory we
# have not added yet.
#
# Luckily this is easy to deal with by sorting the directories and
# dealing with the shortest ones first.
#
@dirs = sort { length $a <=> length $b} @dirs;

foreach my $d (@dirs) {
    if (system(@cvs,'add',$d)) {
	$dirtypatch = 1;
	warn "Failed to cvs add directory $d -- you may need to do it manually";
    }
}

foreach my $f (@afiles) {
    if (grep { $_ eq $f } @bfiles) {
      system(@cvs, 'add','-kb',$f);
    } else {
      system(@cvs, 'add', $f);
    }
    if ($?) {
	$dirtypatch = 1;
	warn "Failed to cvs add $f -- you may need to do it manually";
    }
}

foreach my $f (@dfiles) {
    system(@cvs, 'rm', '-f', $f);
    if ($?) {
	$dirtypatch = 1;
	warn "Failed to cvs rm -f $f -- you may need to do it manually";
    }
}

print "Commit to CVS\n";
print "Patch title (first comment line): $title\n";
my @commitfiles = map { unless (m/\s/) { '\''.$_.'\''; } else { $_; }; } (@files);
my $cmd = join(' ', @cvs)." commit -F .msg @commitfiles";

if ($dirtypatch) {
    print "NOTE: One or more hunks failed to apply cleanly.\n";
    print "You'll need to apply the patch in .cvsexportcommit.diff manually\n";
    print "using a patch program. After applying the patch and resolving the\n";
    print "problems you may commit using:";
    print "\n    cd \"$opt_w\"" if $opt_w;
    print "\n    $cmd\n";
    print "\n    git checkout $go_back_to\n" if $go_back_to;
    print "\n";
    exit(1);
}

if ($opt_c) {
    print "Autocommit\n  $cmd\n";
    print xargs_safe_pipe_capture([@cvs, 'commit', '-F', '.msg'], @files);
    if ($?) {
	die "Exiting: The commit did not succeed";
    }
    print "Committed successfully to CVS\n";
    # clean up
    unlink(".msg");
} else {
    print "Ready for you to commit, just run:\n\n   $cmd\n";
}

# clean up
unlink(".cvsexportcommit.diff");

if ($opt_W) {
    system("git checkout $go_back_to") && die "cannot move back to $go_back_to";
    if (!($go_back_to =~ /^[0-9a-fA-F]{40}$/)) {
	system("git symbolic-ref HEAD $go_back_to") &&
	    die "cannot move back to $go_back_to";
    }
}

# CVS version 1.11.x and 1.12.x sleeps the wrong way to ensure the timestamp
# used by CVS and the one set by subsequence file modifications are different.
# If they are not different CVS will not detect changes.
sleep(1);

sub usage {
	print STDERR <<END;
Usage: GIT_DIR=/path/to/.git ${\basename $0} [-h] [-p] [-v] [-c] [-f] [-u] [-w cvsworkdir] [-m msgprefix] [ parent ] commit
END
	exit(1);
}

# An alternative to `command` that allows input to be passed as an array
# to work around shell problems with weird characters in arguments
# if the exec returns non-zero we die
sub safe_pipe_capture {
    my @output;
    if (my $pid = open my $child, '-|') {
	@output = (<$child>);
	close $child or die join(' ',@_).": $! $?";
    } else {
	exec(@_) or die "$! $?"; # exec() can fail the executable can't be found
    }
    return wantarray ? @output : join('',@output);
}

sub xargs_safe_pipe_capture {
	my $MAX_ARG_LENGTH = 65536;
	my $cmd = shift;
	my @output;
	my $output;
	while(@_) {
		my @args;
		my $length = 0;
		while(@_ && $length < $MAX_ARG_LENGTH) {
			push @args, shift;
			$length += length($args[$#args]);
		}
		if (wantarray) {
			push @output, safe_pipe_capture(@$cmd, @args);
		}
		else {
			$output .= safe_pipe_capture(@$cmd, @args);
		}
	}
	return wantarray ? @output : $output;
}<|MERGE_RESOLUTION|>--- conflicted
+++ resolved
@@ -16,15 +16,11 @@
 
 die "Need at least one commit identifier!" unless @ARGV;
 
-<<<<<<< HEAD
 # Get git-config settings
 my $repo = Git->repository();
 $opt_w = $repo->config('cvsexportcommit.cvsdir') unless defined $opt_w;
 
-if ($opt_w) {
-=======
 if ($opt_w || $opt_W) {
->>>>>>> d775734c
 	# Remember where GIT_DIR is before changing to CVS checkout
 	unless ($ENV{GIT_DIR}) {
 		# No GIT_DIR set. Figure it out for ourselves
