--- conflicted
+++ resolved
@@ -74,15 +74,11 @@
 	Disables the `renormalize` option.  This overrides the
 	`merge.renormalize` configuration variable.
 
-<<<<<<< HEAD
-subtree[=<path>];;
-=======
 rename-threshold=<n>;;
 	Controls the similarity threshold used for rename detection.
 	See also linkgit:git-diff[1] `-M`.
 
-subtree[=path];;
->>>>>>> 37ab5156
+subtree[=<path>];;
 	This option is a more advanced form of 'subtree' strategy, where
 	the strategy makes a guess on how two trees must be shifted to
 	match with each other when merging.  Instead, the specified path
