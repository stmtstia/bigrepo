--- conflicted
+++ resolved
@@ -57,22 +57,16 @@
 	raise(signo);
 }
 
-<<<<<<< HEAD
+static void git_config_get_date_string(const char *var, const char **out)
+{
+	if (!git_config_get_string_const(var, out) && strcmp(*out, "now")) {
+		unsigned long now = approxidate("now");
+		if (approxidate(*out) >= now)
+			git_die_config(var, _("Invalid %s: '%s'"), var, *out);
+	}
+}
+
 static void gc_config(void)
-=======
-static int git_config_date_string(const char **output,
-				  const char *var, const char *value)
-{
-	if (value && strcmp(value, "now")) {
-		unsigned long now = approxidate("now");
-		if (approxidate(value) >= now)
-			return error(_("Invalid %s: '%s'"), var, value);
-	}
-	return git_config_string(output, var, value);
-}
-
-static int gc_config(const char *var, const char *value, void *cb)
->>>>>>> 1b09db32
 {
 	const char *value;
 
@@ -82,35 +76,15 @@
 		else
 			pack_refs = git_config_bool("gc.packrefs", value);
 	}
-<<<<<<< HEAD
 
 	git_config_get_int("gc.aggressivewindow", &aggressive_window);
 	git_config_get_int("gc.aggressivedepth", &aggressive_depth);
 	git_config_get_int("gc.auto", &gc_auto_threshold);
 	git_config_get_int("gc.autopacklimit", &gc_auto_pack_limit);
 	git_config_get_bool("gc.autodetach", &detach_auto);
-
-	if (!git_config_get_string_const("gc.pruneexpire", &prune_expire)) {
-		if (strcmp(prune_expire, "now")) {
-			unsigned long now = approxidate("now");
-			if (approxidate(prune_expire) >= now) {
-				git_die_config("gc.pruneexpire", _("Invalid gc.pruneexpire: '%s'"),
-						prune_expire);
-			}
-		}
-	}
+	git_config_get_date_string("gc.pruneexpire", &prune_expire);
+	git_config_get_date_string("gc.pruneworktreesexpire", &prune_worktrees_expire);
 	git_config(git_default_config, NULL);
-=======
-	if (!strcmp(var, "gc.autodetach")) {
-		detach_auto = git_config_bool(var, value);
-		return 0;
-	}
-	if (!strcmp(var, "gc.pruneexpire"))
-		return git_config_date_string(&prune_expire, var, value);
-	if (!strcmp(var, "gc.pruneworktreesexpire"))
-		return git_config_date_string(&prune_worktrees_expire, var, value);
-	return git_default_config(var, value, cb);
->>>>>>> 1b09db32
 }
 
 static int too_many_loose_objects(void)
