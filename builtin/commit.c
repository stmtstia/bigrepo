/*
 * Builtin "git commit"
 *
 * Copyright (c) 2007 Kristian Høgsberg <krh@redhat.com>
 * Based on git-commit.sh by Junio C Hamano and Linus Torvalds
 */

#include "cache.h"
#include "cache-tree.h"
#include "color.h"
#include "dir.h"
#include "builtin.h"
#include "diff.h"
#include "diffcore.h"
#include "commit.h"
#include "revision.h"
#include "wt-status.h"
#include "run-command.h"
#include "refs.h"
#include "log-tree.h"
#include "strbuf.h"
#include "utf8.h"
#include "parse-options.h"
#include "string-list.h"
#include "rerere.h"
#include "unpack-trees.h"
#include "quote.h"

static const char * const builtin_commit_usage[] = {
	"git commit [options] [--] <filepattern>...",
	NULL
};

static const char * const builtin_status_usage[] = {
	"git status [options] [--] <filepattern>...",
	NULL
};

static const char implicit_ident_advice[] =
"Your name and email address were configured automatically based\n"
"on your username and hostname. Please check that they are accurate.\n"
"You can suppress this message by setting them explicitly:\n"
"\n"
"    git config --global user.name \"Your Name\"\n"
"    git config --global user.email you@example.com\n"
"\n"
"If the identity used for this commit is wrong, you can fix it with:\n"
"\n"
"    git commit --amend --author='Your Name <you@example.com>'\n";

static const char empty_amend_advice[] =
"You asked to amend the most recent commit, but doing so would make\n"
"it empty. You can repeat your command with --allow-empty, or you can\n"
"remove the commit entirely with \"git reset HEAD^\".\n";

static unsigned char head_sha1[20];

static char *use_message_buffer;
static const char commit_editmsg[] = "COMMIT_EDITMSG";
static struct lock_file index_lock; /* real index */
static struct lock_file false_lock; /* used only for partial commits */
static enum {
	COMMIT_AS_IS = 1,
	COMMIT_NORMAL,
	COMMIT_PARTIAL
} commit_style;

static const char *logfile, *force_author;
static const char *template_file;
static char *edit_message, *use_message;
static char *author_name, *author_email, *author_date;
static int all, edit_flag, also, interactive, only, amend, signoff;
static int quiet, verbose, no_verify, allow_empty, dry_run, renew_authorship;
<<<<<<< HEAD
static int no_post_rewrite, allow_empty_message;
static char *untracked_files_arg, *force_date;
=======
static int no_post_rewrite;
static char *untracked_files_arg, *force_date, *ignore_submodule_arg;
>>>>>>> 46a958b3
/*
 * The default commit message cleanup mode will remove the lines
 * beginning with # (shell comments) and leading and trailing
 * whitespaces (empty lines or containing only whitespaces)
 * if editor is used, and only the whitespaces if the message
 * is specified explicitly.
 */
static enum {
	CLEANUP_SPACE,
	CLEANUP_NONE,
	CLEANUP_ALL
} cleanup_mode;
static char *cleanup_arg;

static int use_editor = 1, initial_commit, in_merge, include_status = 1;
static int show_ignored_in_status;
static const char *only_include_assumed;
static struct strbuf message;

static int null_termination;
static enum {
	STATUS_FORMAT_LONG,
	STATUS_FORMAT_SHORT,
	STATUS_FORMAT_PORCELAIN
} status_format = STATUS_FORMAT_LONG;
static int status_show_branch;

static int opt_parse_m(const struct option *opt, const char *arg, int unset)
{
	struct strbuf *buf = opt->value;
	if (unset)
		strbuf_setlen(buf, 0);
	else {
		strbuf_addstr(buf, arg);
		strbuf_addstr(buf, "\n\n");
	}
	return 0;
}

static struct option builtin_commit_options[] = {
	OPT__QUIET(&quiet),
	OPT__VERBOSE(&verbose),

	OPT_GROUP("Commit message options"),
	OPT_FILENAME('F', "file", &logfile, "read log from file"),
	OPT_STRING(0, "author", &force_author, "AUTHOR", "override author for commit"),
	OPT_STRING(0, "date", &force_date, "DATE", "override date for commit"),
	OPT_CALLBACK('m', "message", &message, "MESSAGE", "specify commit message", opt_parse_m),
	OPT_STRING('c', "reedit-message", &edit_message, "COMMIT", "reuse and edit message from specified commit"),
	OPT_STRING('C', "reuse-message", &use_message, "COMMIT", "reuse message from specified commit"),
	OPT_BOOLEAN(0, "reset-author", &renew_authorship, "the commit is authored by me now (used with -C-c/--amend)"),
	OPT_BOOLEAN('s', "signoff", &signoff, "add Signed-off-by:"),
	OPT_FILENAME('t', "template", &template_file, "use specified template file"),
	OPT_BOOLEAN('e', "edit", &edit_flag, "force edit of commit"),
	OPT_STRING(0, "cleanup", &cleanup_arg, "default", "how to strip spaces and #comments from message"),
	OPT_BOOLEAN(0, "status", &include_status, "include status in commit message template"),
	/* end commit message options */

	OPT_GROUP("Commit contents options"),
	OPT_BOOLEAN('a', "all", &all, "commit all changed files"),
	OPT_BOOLEAN('i', "include", &also, "add specified files to index for commit"),
	OPT_BOOLEAN(0, "interactive", &interactive, "interactively add files"),
	OPT_BOOLEAN('o', "only", &only, "commit only specified files"),
	OPT_BOOLEAN('n', "no-verify", &no_verify, "bypass pre-commit hook"),
	OPT_BOOLEAN(0, "dry-run", &dry_run, "show what would be committed"),
	OPT_SET_INT(0, "short", &status_format, "show status concisely",
		    STATUS_FORMAT_SHORT),
	OPT_BOOLEAN(0, "branch", &status_show_branch, "show branch information"),
	OPT_SET_INT(0, "porcelain", &status_format,
		    "show porcelain output format", STATUS_FORMAT_PORCELAIN),
	OPT_BOOLEAN('z', "null", &null_termination,
		    "terminate entries with NUL"),
	OPT_BOOLEAN(0, "amend", &amend, "amend previous commit"),
	OPT_BOOLEAN(0, "no-post-rewrite", &no_post_rewrite, "bypass post-rewrite hook"),
	{ OPTION_STRING, 'u', "untracked-files", &untracked_files_arg, "mode", "show untracked files, optional modes: all, normal, no. (Default: all)", PARSE_OPT_OPTARG, NULL, (intptr_t)"all" },
	/* end commit contents options */

	{ OPTION_BOOLEAN, 0, "allow-empty", &allow_empty, NULL,
	  "ok to record an empty change",
	  PARSE_OPT_NOARG | PARSE_OPT_HIDDEN },
	{ OPTION_BOOLEAN, 0, "allow-empty-message", &allow_empty_message, NULL,
	  "ok to record a change with an empty message",
	  PARSE_OPT_NOARG | PARSE_OPT_HIDDEN },

	OPT_END()
};

static void rollback_index_files(void)
{
	switch (commit_style) {
	case COMMIT_AS_IS:
		break; /* nothing to do */
	case COMMIT_NORMAL:
		rollback_lock_file(&index_lock);
		break;
	case COMMIT_PARTIAL:
		rollback_lock_file(&index_lock);
		rollback_lock_file(&false_lock);
		break;
	}
}

static int commit_index_files(void)
{
	int err = 0;

	switch (commit_style) {
	case COMMIT_AS_IS:
		break; /* nothing to do */
	case COMMIT_NORMAL:
		err = commit_lock_file(&index_lock);
		break;
	case COMMIT_PARTIAL:
		err = commit_lock_file(&index_lock);
		rollback_lock_file(&false_lock);
		break;
	}

	return err;
}

/*
 * Take a union of paths in the index and the named tree (typically, "HEAD"),
 * and return the paths that match the given pattern in list.
 */
static int list_paths(struct string_list *list, const char *with_tree,
		      const char *prefix, const char **pattern)
{
	int i;
	char *m;

	for (i = 0; pattern[i]; i++)
		;
	m = xcalloc(1, i);

	if (with_tree)
		overlay_tree_on_cache(with_tree, prefix);

	for (i = 0; i < active_nr; i++) {
		struct cache_entry *ce = active_cache[i];
		struct string_list_item *item;

		if (ce->ce_flags & CE_UPDATE)
			continue;
		if (!match_pathspec(pattern, ce->name, ce_namelen(ce), 0, m))
			continue;
		item = string_list_insert(list, ce->name);
		if (ce_skip_worktree(ce))
			item->util = item; /* better a valid pointer than a fake one */
	}

	return report_path_error(m, pattern, prefix ? strlen(prefix) : 0);
}

static void add_remove_files(struct string_list *list)
{
	int i;
	for (i = 0; i < list->nr; i++) {
		struct stat st;
		struct string_list_item *p = &(list->items[i]);

		/* p->util is skip-worktree */
		if (p->util)
			continue;

		if (!lstat(p->string, &st)) {
			if (add_to_cache(p->string, &st, 0))
				die("updating files failed");
		} else
			remove_file_from_cache(p->string);
	}
}

static void create_base_index(void)
{
	struct tree *tree;
	struct unpack_trees_options opts;
	struct tree_desc t;

	if (initial_commit) {
		discard_cache();
		return;
	}

	memset(&opts, 0, sizeof(opts));
	opts.head_idx = 1;
	opts.index_only = 1;
	opts.merge = 1;
	opts.src_index = &the_index;
	opts.dst_index = &the_index;

	opts.fn = oneway_merge;
	tree = parse_tree_indirect(head_sha1);
	if (!tree)
		die("failed to unpack HEAD tree object");
	parse_tree(tree);
	init_tree_desc(&t, tree->buffer, tree->size);
	if (unpack_trees(1, &t, &opts))
		exit(128); /* We've already reported the error, finish dying */
}

static void refresh_cache_or_die(int refresh_flags)
{
	/*
	 * refresh_flags contains REFRESH_QUIET, so the only errors
	 * are for unmerged entries.
	 */
	if (refresh_cache(refresh_flags | REFRESH_IN_PORCELAIN))
		die_resolve_conflict("commit");
}

static char *prepare_index(int argc, const char **argv, const char *prefix, int is_status)
{
	int fd;
	struct string_list partial;
	const char **pathspec = NULL;
	int refresh_flags = REFRESH_QUIET;

	if (is_status)
		refresh_flags |= REFRESH_UNMERGED;
	if (interactive) {
		if (interactive_add(argc, argv, prefix) != 0)
			die("interactive add failed");
		if (read_cache_preload(NULL) < 0)
			die("index file corrupt");
		commit_style = COMMIT_AS_IS;
		return get_index_file();
	}

	if (*argv)
		pathspec = get_pathspec(prefix, argv);

	if (read_cache_preload(pathspec) < 0)
		die("index file corrupt");

	/*
	 * Non partial, non as-is commit.
	 *
	 * (1) get the real index;
	 * (2) update the_index as necessary;
	 * (3) write the_index out to the real index (still locked);
	 * (4) return the name of the locked index file.
	 *
	 * The caller should run hooks on the locked real index, and
	 * (A) if all goes well, commit the real index;
	 * (B) on failure, rollback the real index.
	 */
	if (all || (also && pathspec && *pathspec)) {
		fd = hold_locked_index(&index_lock, 1);
		add_files_to_cache(also ? prefix : NULL, pathspec, 0);
		refresh_cache_or_die(refresh_flags);
		if (write_cache(fd, active_cache, active_nr) ||
		    close_lock_file(&index_lock))
			die("unable to write new_index file");
		commit_style = COMMIT_NORMAL;
		return index_lock.filename;
	}

	/*
	 * As-is commit.
	 *
	 * (1) return the name of the real index file.
	 *
	 * The caller should run hooks on the real index,
	 * and create commit from the_index.
	 * We still need to refresh the index here.
	 */
	if (!pathspec || !*pathspec) {
		fd = hold_locked_index(&index_lock, 1);
		refresh_cache_or_die(refresh_flags);
		if (write_cache(fd, active_cache, active_nr) ||
		    commit_locked_index(&index_lock))
			die("unable to write new_index file");
		commit_style = COMMIT_AS_IS;
		return get_index_file();
	}

	/*
	 * A partial commit.
	 *
	 * (0) find the set of affected paths;
	 * (1) get lock on the real index file;
	 * (2) update the_index with the given paths;
	 * (3) write the_index out to the real index (still locked);
	 * (4) get lock on the false index file;
	 * (5) reset the_index from HEAD;
	 * (6) update the_index the same way as (2);
	 * (7) write the_index out to the false index file;
	 * (8) return the name of the false index file (still locked);
	 *
	 * The caller should run hooks on the locked false index, and
	 * create commit from it.  Then
	 * (A) if all goes well, commit the real index;
	 * (B) on failure, rollback the real index;
	 * In either case, rollback the false index.
	 */
	commit_style = COMMIT_PARTIAL;

	if (in_merge)
		die("cannot do a partial commit during a merge.");

	memset(&partial, 0, sizeof(partial));
	partial.strdup_strings = 1;
	if (list_paths(&partial, initial_commit ? NULL : "HEAD", prefix, pathspec))
		exit(1);

	discard_cache();
	if (read_cache() < 0)
		die("cannot read the index");

	fd = hold_locked_index(&index_lock, 1);
	add_remove_files(&partial);
	refresh_cache(REFRESH_QUIET);
	if (write_cache(fd, active_cache, active_nr) ||
	    close_lock_file(&index_lock))
		die("unable to write new_index file");

	fd = hold_lock_file_for_update(&false_lock,
				       git_path("next-index-%"PRIuMAX,
						(uintmax_t) getpid()),
				       LOCK_DIE_ON_ERROR);

	create_base_index();
	add_remove_files(&partial);
	refresh_cache(REFRESH_QUIET);

	if (write_cache(fd, active_cache, active_nr) ||
	    close_lock_file(&false_lock))
		die("unable to write temporary index file");

	discard_cache();
	read_cache_from(false_lock.filename);

	return false_lock.filename;
}

static int run_status(FILE *fp, const char *index_file, const char *prefix, int nowarn,
		      struct wt_status *s)
{
	unsigned char sha1[20];

	if (s->relative_paths)
		s->prefix = prefix;

	if (amend) {
		s->amend = 1;
		s->reference = "HEAD^1";
	}
	s->verbose = verbose;
	s->index_file = index_file;
	s->fp = fp;
	s->nowarn = nowarn;
	s->is_initial = get_sha1(s->reference, sha1) ? 1 : 0;

	wt_status_collect(s);

	switch (status_format) {
	case STATUS_FORMAT_SHORT:
		wt_shortstatus_print(s, null_termination, status_show_branch);
		break;
	case STATUS_FORMAT_PORCELAIN:
		wt_porcelain_print(s, null_termination);
		break;
	case STATUS_FORMAT_LONG:
		wt_status_print(s);
		break;
	}

	return s->commitable;
}

static int is_a_merge(const unsigned char *sha1)
{
	struct commit *commit = lookup_commit(sha1);
	if (!commit || parse_commit(commit))
		die("could not parse HEAD commit");
	return !!(commit->parents && commit->parents->next);
}

static const char sign_off_header[] = "Signed-off-by: ";

static void determine_author_info(void)
{
	char *name, *email, *date;

	name = getenv("GIT_AUTHOR_NAME");
	email = getenv("GIT_AUTHOR_EMAIL");
	date = getenv("GIT_AUTHOR_DATE");

	if (use_message && !renew_authorship) {
		const char *a, *lb, *rb, *eol;

		a = strstr(use_message_buffer, "\nauthor ");
		if (!a)
			die("invalid commit: %s", use_message);

		lb = strchrnul(a + strlen("\nauthor "), '<');
		rb = strchrnul(lb, '>');
		eol = strchrnul(rb, '\n');
		if (!*lb || !*rb || !*eol)
			die("invalid commit: %s", use_message);

		if (lb == a + strlen("\nauthor "))
			/* \nauthor <foo@example.com> */
			name = xcalloc(1, 1);
		else
			name = xmemdupz(a + strlen("\nauthor "),
					(lb - strlen(" ") -
					 (a + strlen("\nauthor "))));
		email = xmemdupz(lb + strlen("<"), rb - (lb + strlen("<")));
		date = xmemdupz(rb + strlen("> "), eol - (rb + strlen("> ")));
	}

	if (force_author) {
		const char *lb = strstr(force_author, " <");
		const char *rb = strchr(force_author, '>');

		if (!lb || !rb)
			die("malformed --author parameter");
		name = xstrndup(force_author, lb - force_author);
		email = xstrndup(lb + 2, rb - (lb + 2));
	}

	if (force_date)
		date = force_date;

	author_name = name;
	author_email = email;
	author_date = date;
}

static int ends_rfc2822_footer(struct strbuf *sb)
{
	int ch;
	int hit = 0;
	int i, j, k;
	int len = sb->len;
	int first = 1;
	const char *buf = sb->buf;

	for (i = len - 1; i > 0; i--) {
		if (hit && buf[i] == '\n')
			break;
		hit = (buf[i] == '\n');
	}

	while (i < len - 1 && buf[i] == '\n')
		i++;

	for (; i < len; i = k) {
		for (k = i; k < len && buf[k] != '\n'; k++)
			; /* do nothing */
		k++;

		if ((buf[k] == ' ' || buf[k] == '\t') && !first)
			continue;

		first = 0;

		for (j = 0; i + j < len; j++) {
			ch = buf[i + j];
			if (ch == ':')
				break;
			if (isalnum(ch) ||
			    (ch == '-'))
				continue;
			return 0;
		}
	}
	return 1;
}

static int prepare_to_commit(const char *index_file, const char *prefix,
			     struct wt_status *s)
{
	struct stat statbuf;
	int commitable, saved_color_setting;
	struct strbuf sb = STRBUF_INIT;
	char *buffer;
	FILE *fp;
	const char *hook_arg1 = NULL;
	const char *hook_arg2 = NULL;
	int ident_shown = 0;

	if (!no_verify && run_hook(index_file, "pre-commit", NULL))
		return 0;

	if (message.len) {
		strbuf_addbuf(&sb, &message);
		hook_arg1 = "message";
	} else if (logfile && !strcmp(logfile, "-")) {
		if (isatty(0))
			fprintf(stderr, "(reading log message from standard input)\n");
		if (strbuf_read(&sb, 0, 0) < 0)
			die_errno("could not read log from standard input");
		hook_arg1 = "message";
	} else if (logfile) {
		if (strbuf_read_file(&sb, logfile, 0) < 0)
			die_errno("could not read log file '%s'",
				  logfile);
		hook_arg1 = "message";
	} else if (use_message) {
		buffer = strstr(use_message_buffer, "\n\n");
		if (!buffer || buffer[2] == '\0')
			die("commit has empty message");
		strbuf_add(&sb, buffer + 2, strlen(buffer + 2));
		hook_arg1 = "commit";
		hook_arg2 = use_message;
	} else if (!stat(git_path("MERGE_MSG"), &statbuf)) {
		if (strbuf_read_file(&sb, git_path("MERGE_MSG"), 0) < 0)
			die_errno("could not read MERGE_MSG");
		hook_arg1 = "merge";
	} else if (!stat(git_path("SQUASH_MSG"), &statbuf)) {
		if (strbuf_read_file(&sb, git_path("SQUASH_MSG"), 0) < 0)
			die_errno("could not read SQUASH_MSG");
		hook_arg1 = "squash";
	} else if (template_file && !stat(template_file, &statbuf)) {
		if (strbuf_read_file(&sb, template_file, 0) < 0)
			die_errno("could not read '%s'", template_file);
		hook_arg1 = "template";
	}

	/*
	 * This final case does not modify the template message,
	 * it just sets the argument to the prepare-commit-msg hook.
	 */
	else if (in_merge)
		hook_arg1 = "merge";

	fp = fopen(git_path(commit_editmsg), "w");
	if (fp == NULL)
		die_errno("could not open '%s'", git_path(commit_editmsg));

	if (cleanup_mode != CLEANUP_NONE)
		stripspace(&sb, 0);

	if (signoff) {
		struct strbuf sob = STRBUF_INIT;
		int i;

		strbuf_addstr(&sob, sign_off_header);
		strbuf_addstr(&sob, fmt_name(getenv("GIT_COMMITTER_NAME"),
					     getenv("GIT_COMMITTER_EMAIL")));
		strbuf_addch(&sob, '\n');
		for (i = sb.len - 1; i > 0 && sb.buf[i - 1] != '\n'; i--)
			; /* do nothing */
		if (prefixcmp(sb.buf + i, sob.buf)) {
			if (!i || !ends_rfc2822_footer(&sb))
				strbuf_addch(&sb, '\n');
			strbuf_addbuf(&sb, &sob);
		}
		strbuf_release(&sob);
	}

	if (fwrite(sb.buf, 1, sb.len, fp) < sb.len)
		die_errno("could not write commit template");

	strbuf_release(&sb);

	determine_author_info();

	/* This checks if committer ident is explicitly given */
	git_committer_info(0);
	if (use_editor && include_status) {
		char *author_ident;
		const char *committer_ident;

		if (in_merge)
			fprintf(fp,
				"#\n"
				"# It looks like you may be committing a MERGE.\n"
				"# If this is not correct, please remove the file\n"
				"#	%s\n"
				"# and try again.\n"
				"#\n",
				git_path("MERGE_HEAD"));

		fprintf(fp,
			"\n"
			"# Please enter the commit message for your changes.");
		if (cleanup_mode == CLEANUP_ALL)
			fprintf(fp,
				" Lines starting\n"
				"# with '#' will be ignored, and an empty"
				" message aborts the commit.\n");
		else /* CLEANUP_SPACE, that is. */
			fprintf(fp,
				" Lines starting\n"
				"# with '#' will be kept; you may remove them"
				" yourself if you want to.\n"
				"# An empty message aborts the commit.\n");
		if (only_include_assumed)
			fprintf(fp, "# %s\n", only_include_assumed);

		author_ident = xstrdup(fmt_name(author_name, author_email));
		committer_ident = fmt_name(getenv("GIT_COMMITTER_NAME"),
					   getenv("GIT_COMMITTER_EMAIL"));
		if (strcmp(author_ident, committer_ident))
			fprintf(fp,
				"%s"
				"# Author:    %s\n",
				ident_shown++ ? "" : "#\n",
				author_ident);
		free(author_ident);

		if (!user_ident_sufficiently_given())
			fprintf(fp,
				"%s"
				"# Committer: %s\n",
				ident_shown++ ? "" : "#\n",
				committer_ident);

		if (ident_shown)
			fprintf(fp, "#\n");

		saved_color_setting = s->use_color;
		s->use_color = 0;
		commitable = run_status(fp, index_file, prefix, 1, s);
		s->use_color = saved_color_setting;
	} else {
		unsigned char sha1[20];
		const char *parent = "HEAD";

		if (!active_nr && read_cache() < 0)
			die("Cannot read index");

		if (amend)
			parent = "HEAD^1";

		if (get_sha1(parent, sha1))
			commitable = !!active_nr;
		else
			commitable = index_differs_from(parent, 0);
	}

	fclose(fp);

	if (!commitable && !in_merge && !allow_empty &&
	    !(amend && is_a_merge(head_sha1))) {
		run_status(stdout, index_file, prefix, 0, s);
		if (amend)
			fputs(empty_amend_advice, stderr);
		return 0;
	}

	/*
	 * Re-read the index as pre-commit hook could have updated it,
	 * and write it out as a tree.  We must do this before we invoke
	 * the editor and after we invoke run_status above.
	 */
	discard_cache();
	read_cache_from(index_file);
	if (!active_cache_tree)
		active_cache_tree = cache_tree();
	if (cache_tree_update(active_cache_tree,
			      active_cache, active_nr, 0, 0) < 0) {
		error("Error building trees");
		return 0;
	}

	if (run_hook(index_file, "prepare-commit-msg",
		     git_path(commit_editmsg), hook_arg1, hook_arg2, NULL))
		return 0;

	if (use_editor) {
		char index[PATH_MAX];
		const char *env[2] = { NULL };
		env[0] =  index;
		snprintf(index, sizeof(index), "GIT_INDEX_FILE=%s", index_file);
		if (launch_editor(git_path(commit_editmsg), NULL, env)) {
			fprintf(stderr,
			"Please supply the message using either -m or -F option.\n");
			exit(1);
		}
	}

	if (!no_verify &&
	    run_hook(index_file, "commit-msg", git_path(commit_editmsg), NULL)) {
		return 0;
	}

	return 1;
}

/*
 * Find out if the message in the strbuf contains only whitespace and
 * Signed-off-by lines.
 */
static int message_is_empty(struct strbuf *sb)
{
	struct strbuf tmpl = STRBUF_INIT;
	const char *nl;
	int eol, i, start = 0;

	if (cleanup_mode == CLEANUP_NONE && sb->len)
		return 0;

	/* See if the template is just a prefix of the message. */
	if (template_file && strbuf_read_file(&tmpl, template_file, 0) > 0) {
		stripspace(&tmpl, cleanup_mode == CLEANUP_ALL);
		if (start + tmpl.len <= sb->len &&
		    memcmp(tmpl.buf, sb->buf + start, tmpl.len) == 0)
			start += tmpl.len;
	}
	strbuf_release(&tmpl);

	/* Check if the rest is just whitespace and Signed-of-by's. */
	for (i = start; i < sb->len; i++) {
		nl = memchr(sb->buf + i, '\n', sb->len - i);
		if (nl)
			eol = nl - sb->buf;
		else
			eol = sb->len;

		if (strlen(sign_off_header) <= eol - i &&
		    !prefixcmp(sb->buf + i, sign_off_header)) {
			i = eol;
			continue;
		}
		while (i < eol)
			if (!isspace(sb->buf[i++]))
				return 0;
	}

	return 1;
}

static const char *find_author_by_nickname(const char *name)
{
	struct rev_info revs;
	struct commit *commit;
	struct strbuf buf = STRBUF_INIT;
	const char *av[20];
	int ac = 0;

	init_revisions(&revs, NULL);
	strbuf_addf(&buf, "--author=%s", name);
	av[++ac] = "--all";
	av[++ac] = "-i";
	av[++ac] = buf.buf;
	av[++ac] = NULL;
	setup_revisions(ac, av, &revs, NULL);
	prepare_revision_walk(&revs);
	commit = get_revision(&revs);
	if (commit) {
		struct pretty_print_context ctx = {0};
		ctx.date_mode = DATE_NORMAL;
		strbuf_release(&buf);
		format_commit_message(commit, "%an <%ae>", &buf, &ctx);
		return strbuf_detach(&buf, NULL);
	}
	die("No existing author found with '%s'", name);
}


static void handle_untracked_files_arg(struct wt_status *s)
{
	if (!untracked_files_arg)
		; /* default already initialized */
	else if (!strcmp(untracked_files_arg, "no"))
		s->show_untracked_files = SHOW_NO_UNTRACKED_FILES;
	else if (!strcmp(untracked_files_arg, "normal"))
		s->show_untracked_files = SHOW_NORMAL_UNTRACKED_FILES;
	else if (!strcmp(untracked_files_arg, "all"))
		s->show_untracked_files = SHOW_ALL_UNTRACKED_FILES;
	else
		die("Invalid untracked files mode '%s'", untracked_files_arg);
}

static int parse_and_validate_options(int argc, const char *argv[],
				      const char * const usage[],
				      const char *prefix,
				      struct wt_status *s)
{
	int f = 0;

	argc = parse_options(argc, argv, prefix, builtin_commit_options, usage,
			     0);

	if (force_author && !strchr(force_author, '>'))
		force_author = find_author_by_nickname(force_author);

	if (force_author && renew_authorship)
		die("Using both --reset-author and --author does not make sense");

	if (logfile || message.len || use_message)
		use_editor = 0;
	if (edit_flag)
		use_editor = 1;
	if (!use_editor)
		setenv("GIT_EDITOR", ":", 1);

	if (get_sha1("HEAD", head_sha1))
		initial_commit = 1;

	/* Sanity check options */
	if (amend && initial_commit)
		die("You have nothing to amend.");
	if (amend && in_merge)
		die("You are in the middle of a merge -- cannot amend.");

	if (use_message)
		f++;
	if (edit_message)
		f++;
	if (logfile)
		f++;
	if (f > 1)
		die("Only one of -c/-C/-F can be used.");
	if (message.len && f > 0)
		die("Option -m cannot be combined with -c/-C/-F.");
	if (edit_message)
		use_message = edit_message;
	if (amend && !use_message)
		use_message = "HEAD";
	if (!use_message && renew_authorship)
		die("--reset-author can be used only with -C, -c or --amend.");
	if (use_message) {
		unsigned char sha1[20];
		static char utf8[] = "UTF-8";
		const char *out_enc;
		char *enc, *end;
		struct commit *commit;

		if (get_sha1(use_message, sha1))
			die("could not lookup commit %s", use_message);
		commit = lookup_commit_reference(sha1);
		if (!commit || parse_commit(commit))
			die("could not parse commit %s", use_message);

		enc = strstr(commit->buffer, "\nencoding");
		if (enc) {
			end = strchr(enc + 10, '\n');
			enc = xstrndup(enc + 10, end - (enc + 10));
		} else {
			enc = utf8;
		}
		out_enc = git_commit_encoding ? git_commit_encoding : utf8;

		if (strcmp(out_enc, enc))
			use_message_buffer =
				reencode_string(commit->buffer, out_enc, enc);

		/*
		 * If we failed to reencode the buffer, just copy it
		 * byte for byte so the user can try to fix it up.
		 * This also handles the case where input and output
		 * encodings are identical.
		 */
		if (use_message_buffer == NULL)
			use_message_buffer = xstrdup(commit->buffer);
		if (enc != utf8)
			free(enc);
	}

	if (!!also + !!only + !!all + !!interactive > 1)
		die("Only one of --include/--only/--all/--interactive can be used.");
	if (argc == 0 && (also || (only && !amend)))
		die("No paths with --include/--only does not make sense.");
	if (argc == 0 && only && amend)
		only_include_assumed = "Clever... amending the last one with dirty index.";
	if (argc > 0 && !also && !only)
		only_include_assumed = "Explicit paths specified without -i nor -o; assuming --only paths...";
	if (!cleanup_arg || !strcmp(cleanup_arg, "default"))
		cleanup_mode = use_editor ? CLEANUP_ALL : CLEANUP_SPACE;
	else if (!strcmp(cleanup_arg, "verbatim"))
		cleanup_mode = CLEANUP_NONE;
	else if (!strcmp(cleanup_arg, "whitespace"))
		cleanup_mode = CLEANUP_SPACE;
	else if (!strcmp(cleanup_arg, "strip"))
		cleanup_mode = CLEANUP_ALL;
	else
		die("Invalid cleanup mode %s", cleanup_arg);

	handle_untracked_files_arg(s);

	if (all && argc > 0)
		die("Paths with -a does not make sense.");
	else if (interactive && argc > 0)
		die("Paths with --interactive does not make sense.");

	if (null_termination && status_format == STATUS_FORMAT_LONG)
		status_format = STATUS_FORMAT_PORCELAIN;
	if (status_format != STATUS_FORMAT_LONG)
		dry_run = 1;

	return argc;
}

static int dry_run_commit(int argc, const char **argv, const char *prefix,
			  struct wt_status *s)
{
	int commitable;
	const char *index_file;

	index_file = prepare_index(argc, argv, prefix, 1);
	commitable = run_status(stdout, index_file, prefix, 0, s);
	rollback_index_files();

	return commitable ? 0 : 1;
}

static int parse_status_slot(const char *var, int offset)
{
	if (!strcasecmp(var+offset, "header"))
		return WT_STATUS_HEADER;
	if (!strcasecmp(var+offset, "updated")
		|| !strcasecmp(var+offset, "added"))
		return WT_STATUS_UPDATED;
	if (!strcasecmp(var+offset, "changed"))
		return WT_STATUS_CHANGED;
	if (!strcasecmp(var+offset, "untracked"))
		return WT_STATUS_UNTRACKED;
	if (!strcasecmp(var+offset, "nobranch"))
		return WT_STATUS_NOBRANCH;
	if (!strcasecmp(var+offset, "unmerged"))
		return WT_STATUS_UNMERGED;
	return -1;
}

static int git_status_config(const char *k, const char *v, void *cb)
{
	struct wt_status *s = cb;

	if (!strcmp(k, "status.submodulesummary")) {
		int is_bool;
		s->submodule_summary = git_config_bool_or_int(k, v, &is_bool);
		if (is_bool && s->submodule_summary)
			s->submodule_summary = -1;
		return 0;
	}
	if (!strcmp(k, "status.color") || !strcmp(k, "color.status")) {
		s->use_color = git_config_colorbool(k, v, -1);
		return 0;
	}
	if (!prefixcmp(k, "status.color.") || !prefixcmp(k, "color.status.")) {
		int slot = parse_status_slot(k, 13);
		if (slot < 0)
			return 0;
		if (!v)
			return config_error_nonbool(k);
		color_parse(v, k, s->color_palette[slot]);
		return 0;
	}
	if (!strcmp(k, "status.relativepaths")) {
		s->relative_paths = git_config_bool(k, v);
		return 0;
	}
	if (!strcmp(k, "status.showuntrackedfiles")) {
		if (!v)
			return config_error_nonbool(k);
		else if (!strcmp(v, "no"))
			s->show_untracked_files = SHOW_NO_UNTRACKED_FILES;
		else if (!strcmp(v, "normal"))
			s->show_untracked_files = SHOW_NORMAL_UNTRACKED_FILES;
		else if (!strcmp(v, "all"))
			s->show_untracked_files = SHOW_ALL_UNTRACKED_FILES;
		else
			return error("Invalid untracked files mode '%s'", v);
		return 0;
	}
	return git_diff_ui_config(k, v, NULL);
}

int cmd_status(int argc, const char **argv, const char *prefix)
{
	struct wt_status s;
	int fd;
	unsigned char sha1[20];
	static struct option builtin_status_options[] = {
		OPT__VERBOSE(&verbose),
		OPT_SET_INT('s', "short", &status_format,
			    "show status concisely", STATUS_FORMAT_SHORT),
		OPT_BOOLEAN('b', "branch", &status_show_branch,
			    "show branch information"),
		OPT_SET_INT(0, "porcelain", &status_format,
			    "show porcelain output format",
			    STATUS_FORMAT_PORCELAIN),
		OPT_BOOLEAN('z', "null", &null_termination,
			    "terminate entries with NUL"),
		{ OPTION_STRING, 'u', "untracked-files", &untracked_files_arg,
		  "mode",
		  "show untracked files, optional modes: all, normal, no. (Default: all)",
		  PARSE_OPT_OPTARG, NULL, (intptr_t)"all" },
<<<<<<< HEAD
		OPT_BOOLEAN(0, "ignored", &show_ignored_in_status,
			    "show ignored files"),
=======
		{ OPTION_STRING, 0, "ignore-submodules", &ignore_submodule_arg, "when",
		  "ignore changes to submodules, optional when: all, dirty, untracked. (Default: all)",
		  PARSE_OPT_OPTARG, NULL, (intptr_t)"all" },
>>>>>>> 46a958b3
		OPT_END(),
	};

	if (null_termination && status_format == STATUS_FORMAT_LONG)
		status_format = STATUS_FORMAT_PORCELAIN;

	wt_status_prepare(&s);
	git_config(git_status_config, &s);
	in_merge = file_exists(git_path("MERGE_HEAD"));
	argc = parse_options(argc, argv, prefix,
			     builtin_status_options,
			     builtin_status_usage, 0);
	handle_untracked_files_arg(&s);
	if (show_ignored_in_status)
		s.show_ignored_files = 1;
	if (*argv)
		s.pathspec = get_pathspec(prefix, argv);

	read_cache_preload(s.pathspec);
	refresh_index(&the_index, REFRESH_QUIET|REFRESH_UNMERGED, s.pathspec, NULL, NULL);

	fd = hold_locked_index(&index_lock, 0);
	if (0 <= fd) {
		if (!write_cache(fd, active_cache, active_nr))
			commit_locked_index(&index_lock);
		rollback_lock_file(&index_lock);
	}

	s.is_initial = get_sha1(s.reference, sha1) ? 1 : 0;
	s.in_merge = in_merge;
	s.ignore_submodule_arg = ignore_submodule_arg;
	wt_status_collect(&s);

	if (s.relative_paths)
		s.prefix = prefix;
	if (s.use_color == -1)
		s.use_color = git_use_color_default;
	if (diff_use_color_default == -1)
		diff_use_color_default = git_use_color_default;

	switch (status_format) {
	case STATUS_FORMAT_SHORT:
		wt_shortstatus_print(&s, null_termination, status_show_branch);
		break;
	case STATUS_FORMAT_PORCELAIN:
		wt_porcelain_print(&s, null_termination);
		break;
	case STATUS_FORMAT_LONG:
		s.verbose = verbose;
		s.ignore_submodule_arg = ignore_submodule_arg;
		wt_status_print(&s);
		break;
	}
	return 0;
}

static void print_summary(const char *prefix, const unsigned char *sha1)
{
	struct rev_info rev;
	struct commit *commit;
	struct strbuf format = STRBUF_INIT;
	unsigned char junk_sha1[20];
	const char *head = resolve_ref("HEAD", junk_sha1, 0, NULL);
	struct pretty_print_context pctx = {0};
	struct strbuf author_ident = STRBUF_INIT;
	struct strbuf committer_ident = STRBUF_INIT;

	commit = lookup_commit(sha1);
	if (!commit)
		die("couldn't look up newly created commit");
	if (!commit || parse_commit(commit))
		die("could not parse newly created commit");

	strbuf_addstr(&format, "format:%h] %s");

	format_commit_message(commit, "%an <%ae>", &author_ident, &pctx);
	format_commit_message(commit, "%cn <%ce>", &committer_ident, &pctx);
	if (strbuf_cmp(&author_ident, &committer_ident)) {
		strbuf_addstr(&format, "\n Author: ");
		strbuf_addbuf_percentquote(&format, &author_ident);
	}
	if (!user_ident_sufficiently_given()) {
		strbuf_addstr(&format, "\n Committer: ");
		strbuf_addbuf_percentquote(&format, &committer_ident);
		if (advice_implicit_identity) {
			strbuf_addch(&format, '\n');
			strbuf_addstr(&format, implicit_ident_advice);
		}
	}
	strbuf_release(&author_ident);
	strbuf_release(&committer_ident);

	init_revisions(&rev, prefix);
	setup_revisions(0, NULL, &rev, NULL);

	rev.abbrev = 0;
	rev.diff = 1;
	rev.diffopt.output_format =
		DIFF_FORMAT_SHORTSTAT | DIFF_FORMAT_SUMMARY;

	rev.verbose_header = 1;
	rev.show_root_diff = 1;
	get_commit_format(format.buf, &rev);
	rev.always_show_header = 0;
	rev.diffopt.detect_rename = 1;
	rev.diffopt.rename_limit = 100;
	rev.diffopt.break_opt = 0;
	diff_setup_done(&rev.diffopt);

	printf("[%s%s ",
		!prefixcmp(head, "refs/heads/") ?
			head + 11 :
			!strcmp(head, "HEAD") ?
				"detached HEAD" :
				head,
		initial_commit ? " (root-commit)" : "");

	if (!log_tree_commit(&rev, commit)) {
		rev.always_show_header = 1;
		rev.use_terminator = 1;
		log_tree_commit(&rev, commit);
	}

	strbuf_release(&format);
}

static int git_commit_config(const char *k, const char *v, void *cb)
{
	struct wt_status *s = cb;

	if (!strcmp(k, "commit.template"))
		return git_config_pathname(&template_file, k, v);
	if (!strcmp(k, "commit.status")) {
		include_status = git_config_bool(k, v);
		return 0;
	}

	return git_status_config(k, v, s);
}

static const char post_rewrite_hook[] = "hooks/post-rewrite";

static int run_rewrite_hook(const unsigned char *oldsha1,
			    const unsigned char *newsha1)
{
	/* oldsha1 SP newsha1 LF NUL */
	static char buf[2*40 + 3];
	struct child_process proc;
	const char *argv[3];
	int code;
	size_t n;

	if (access(git_path(post_rewrite_hook), X_OK) < 0)
		return 0;

	argv[0] = git_path(post_rewrite_hook);
	argv[1] = "amend";
	argv[2] = NULL;

	memset(&proc, 0, sizeof(proc));
	proc.argv = argv;
	proc.in = -1;
	proc.stdout_to_stderr = 1;

	code = start_command(&proc);
	if (code)
		return code;
	n = snprintf(buf, sizeof(buf), "%s %s\n",
		     sha1_to_hex(oldsha1), sha1_to_hex(newsha1));
	write_in_full(proc.in, buf, n);
	close(proc.in);
	return finish_command(&proc);
}

int cmd_commit(int argc, const char **argv, const char *prefix)
{
	struct strbuf sb = STRBUF_INIT;
	const char *index_file, *reflog_msg;
	char *nl, *p;
	unsigned char commit_sha1[20];
	struct ref_lock *ref_lock;
	struct commit_list *parents = NULL, **pptr = &parents;
	struct stat statbuf;
	int allow_fast_forward = 1;
	struct wt_status s;

	wt_status_prepare(&s);
	git_config(git_commit_config, &s);
	in_merge = file_exists(git_path("MERGE_HEAD"));
	s.in_merge = in_merge;

	if (s.use_color == -1)
		s.use_color = git_use_color_default;
	argc = parse_and_validate_options(argc, argv, builtin_commit_usage,
					  prefix, &s);
	if (dry_run) {
		if (diff_use_color_default == -1)
			diff_use_color_default = git_use_color_default;
		return dry_run_commit(argc, argv, prefix, &s);
	}
	index_file = prepare_index(argc, argv, prefix, 0);

	/* Set up everything for writing the commit object.  This includes
	   running hooks, writing the trees, and interacting with the user.  */
	if (!prepare_to_commit(index_file, prefix, &s)) {
		rollback_index_files();
		return 1;
	}

	/* Determine parents */
	reflog_msg = getenv("GIT_REFLOG_ACTION");
	if (initial_commit) {
		if (!reflog_msg)
			reflog_msg = "commit (initial)";
	} else if (amend) {
		struct commit_list *c;
		struct commit *commit;

		if (!reflog_msg)
			reflog_msg = "commit (amend)";
		commit = lookup_commit(head_sha1);
		if (!commit || parse_commit(commit))
			die("could not parse HEAD commit");

		for (c = commit->parents; c; c = c->next)
			pptr = &commit_list_insert(c->item, pptr)->next;
	} else if (in_merge) {
		struct strbuf m = STRBUF_INIT;
		FILE *fp;

		if (!reflog_msg)
			reflog_msg = "commit (merge)";
		pptr = &commit_list_insert(lookup_commit(head_sha1), pptr)->next;
		fp = fopen(git_path("MERGE_HEAD"), "r");
		if (fp == NULL)
			die_errno("could not open '%s' for reading",
				  git_path("MERGE_HEAD"));
		while (strbuf_getline(&m, fp, '\n') != EOF) {
			unsigned char sha1[20];
			if (get_sha1_hex(m.buf, sha1) < 0)
				die("Corrupt MERGE_HEAD file (%s)", m.buf);
			pptr = &commit_list_insert(lookup_commit(sha1), pptr)->next;
		}
		fclose(fp);
		strbuf_release(&m);
		if (!stat(git_path("MERGE_MODE"), &statbuf)) {
			if (strbuf_read_file(&sb, git_path("MERGE_MODE"), 0) < 0)
				die_errno("could not read MERGE_MODE");
			if (!strcmp(sb.buf, "no-ff"))
				allow_fast_forward = 0;
		}
		if (allow_fast_forward)
			parents = reduce_heads(parents);
	} else {
		if (!reflog_msg)
			reflog_msg = "commit";
		pptr = &commit_list_insert(lookup_commit(head_sha1), pptr)->next;
	}

	/* Finally, get the commit message */
	strbuf_reset(&sb);
	if (strbuf_read_file(&sb, git_path(commit_editmsg), 0) < 0) {
		int saved_errno = errno;
		rollback_index_files();
		die("could not read commit message: %s", strerror(saved_errno));
	}

	/* Truncate the message just before the diff, if any. */
	if (verbose) {
		p = strstr(sb.buf, "\ndiff --git ");
		if (p != NULL)
			strbuf_setlen(&sb, p - sb.buf + 1);
	}

	if (cleanup_mode != CLEANUP_NONE)
		stripspace(&sb, cleanup_mode == CLEANUP_ALL);
	if (message_is_empty(&sb) && !allow_empty_message) {
		rollback_index_files();
		fprintf(stderr, "Aborting commit due to empty commit message.\n");
		exit(1);
	}

	if (commit_tree(sb.buf, active_cache_tree->sha1, parents, commit_sha1,
			fmt_ident(author_name, author_email, author_date,
				IDENT_ERROR_ON_NO_NAME))) {
		rollback_index_files();
		die("failed to write commit object");
	}

	ref_lock = lock_any_ref_for_update("HEAD",
					   initial_commit ? NULL : head_sha1,
					   0);

	nl = strchr(sb.buf, '\n');
	if (nl)
		strbuf_setlen(&sb, nl + 1 - sb.buf);
	else
		strbuf_addch(&sb, '\n');
	strbuf_insert(&sb, 0, reflog_msg, strlen(reflog_msg));
	strbuf_insert(&sb, strlen(reflog_msg), ": ", 2);

	if (!ref_lock) {
		rollback_index_files();
		die("cannot lock HEAD ref");
	}
	if (write_ref_sha1(ref_lock, commit_sha1, sb.buf) < 0) {
		rollback_index_files();
		die("cannot update HEAD ref");
	}

	unlink(git_path("MERGE_HEAD"));
	unlink(git_path("MERGE_MSG"));
	unlink(git_path("MERGE_MODE"));
	unlink(git_path("SQUASH_MSG"));

	if (commit_index_files())
		die ("Repository has been updated, but unable to write\n"
		     "new_index file. Check that disk is not full or quota is\n"
		     "not exceeded, and then \"git reset HEAD\" to recover.");

	rerere(0);
	run_hook(get_index_file(), "post-commit", NULL);
	if (amend && !no_post_rewrite) {
		struct notes_rewrite_cfg *cfg;
		cfg = init_copy_notes_for_rewrite("amend");
		if (cfg) {
			copy_note_for_rewrite(cfg, head_sha1, commit_sha1);
			finish_copy_notes_for_rewrite(cfg);
		}
		run_rewrite_hook(head_sha1, commit_sha1);
	}
	if (!quiet)
		print_summary(prefix, commit_sha1);

	return 0;
}<|MERGE_RESOLUTION|>--- conflicted
+++ resolved
@@ -71,13 +71,8 @@
 static char *author_name, *author_email, *author_date;
 static int all, edit_flag, also, interactive, only, amend, signoff;
 static int quiet, verbose, no_verify, allow_empty, dry_run, renew_authorship;
-<<<<<<< HEAD
 static int no_post_rewrite, allow_empty_message;
-static char *untracked_files_arg, *force_date;
-=======
-static int no_post_rewrite;
 static char *untracked_files_arg, *force_date, *ignore_submodule_arg;
->>>>>>> 46a958b3
 /*
  * The default commit message cleanup mode will remove the lines
  * beginning with # (shell comments) and leading and trailing
@@ -1062,14 +1057,11 @@
 		  "mode",
 		  "show untracked files, optional modes: all, normal, no. (Default: all)",
 		  PARSE_OPT_OPTARG, NULL, (intptr_t)"all" },
-<<<<<<< HEAD
 		OPT_BOOLEAN(0, "ignored", &show_ignored_in_status,
 			    "show ignored files"),
-=======
 		{ OPTION_STRING, 0, "ignore-submodules", &ignore_submodule_arg, "when",
 		  "ignore changes to submodules, optional when: all, dirty, untracked. (Default: all)",
 		  PARSE_OPT_OPTARG, NULL, (intptr_t)"all" },
->>>>>>> 46a958b3
 		OPT_END(),
 	};
 
