#include "cache.h"
#include "refs.h"
#include "object.h"
#include "tag.h"
#include "dir.h"
#include "string-list.h"

/*
 * How to handle various characters in refnames:
 * 0: An acceptable character for refs
 * 1: End-of-component
 * 2: ., look for a preceding . to reject .. in refs
 * 3: {, look for a preceding @ to reject @{ in refs
 * 4: A bad character: ASCII control characters, "~", "^", ":" or SP
 */
static unsigned char refname_disposition[256] = {
	1, 4, 4, 4, 4, 4, 4, 4, 4, 4, 4, 4, 4, 4, 4, 4,
	4, 4, 4, 4, 4, 4, 4, 4, 4, 4, 4, 4, 4, 4, 4, 4,
	4, 0, 0, 0, 0, 0, 0, 0, 0, 0, 4, 0, 0, 0, 2, 1,
	0, 0, 0, 0, 0, 0, 0, 0, 0, 0, 4, 0, 0, 0, 0, 4,
	0, 0, 0, 0, 0, 0, 0, 0, 0, 0, 0, 0, 0, 0, 0, 0,
	0, 0, 0, 0, 0, 0, 0, 0, 0, 0, 0, 4, 4, 0, 4, 0,
	0, 0, 0, 0, 0, 0, 0, 0, 0, 0, 0, 0, 0, 0, 0, 0,
	0, 0, 0, 0, 0, 0, 0, 0, 0, 0, 0, 3, 0, 0, 4, 4
};

/*
 * Used as a flag to ref_transaction_delete when a loose ref is being
 * pruned.
 */
#define REF_ISPRUNING	0x0100
/*
 * Try to read one refname component from the front of refname.
 * Return the length of the component found, or -1 if the component is
 * not legal.  It is legal if it is something reasonable to have under
 * ".git/refs/"; We do not like it if:
 *
 * - any path component of it begins with ".", or
 * - it has double dots "..", or
 * - it has ASCII control character, "~", "^", ":" or SP, anywhere, or
 * - it ends with a "/".
 * - it ends with ".lock"
 * - it contains a "\" (backslash)
 */
static int check_refname_component(const char *refname, int flags)
{
	const char *cp;
	char last = '\0';

	for (cp = refname; ; cp++) {
		int ch = *cp & 255;
		unsigned char disp = refname_disposition[ch];
		switch (disp) {
		case 1:
			goto out;
		case 2:
			if (last == '.')
				return -1; /* Refname contains "..". */
			break;
		case 3:
			if (last == '@')
				return -1; /* Refname contains "@{". */
			break;
		case 4:
			return -1;
		}
		last = ch;
	}
out:
	if (cp == refname)
		return 0; /* Component has zero length. */
	if (refname[0] == '.') {
		if (!(flags & REFNAME_DOT_COMPONENT))
			return -1; /* Component starts with '.'. */
		/*
		 * Even if leading dots are allowed, don't allow "."
		 * as a component (".." is prevented by a rule above).
		 */
		if (refname[1] == '\0')
			return -1; /* Component equals ".". */
	}
	if (cp - refname >= LOCK_SUFFIX_LEN &&
	    !memcmp(cp - LOCK_SUFFIX_LEN, LOCK_SUFFIX, LOCK_SUFFIX_LEN))
		return -1; /* Refname ends with ".lock". */
	return cp - refname;
}

int check_refname_format(const char *refname, int flags)
{
	int component_len, component_count = 0;

	if (!strcmp(refname, "@"))
		/* Refname is a single character '@'. */
		return -1;

	while (1) {
		/* We are at the start of a path component. */
		component_len = check_refname_component(refname, flags);
		if (component_len <= 0) {
			if ((flags & REFNAME_REFSPEC_PATTERN) &&
					refname[0] == '*' &&
					(refname[1] == '\0' || refname[1] == '/')) {
				/* Accept one wildcard as a full refname component. */
				flags &= ~REFNAME_REFSPEC_PATTERN;
				component_len = 1;
			} else {
				return -1;
			}
		}
		component_count++;
		if (refname[component_len] == '\0')
			break;
		/* Skip to next component. */
		refname += component_len + 1;
	}

	if (refname[component_len - 1] == '.')
		return -1; /* Refname ends with '.'. */
	if (!(flags & REFNAME_ALLOW_ONELEVEL) && component_count < 2)
		return -1; /* Refname has only one component. */
	return 0;
}

struct ref_entry;

/*
 * Information used (along with the information in ref_entry) to
 * describe a single cached reference.  This data structure only
 * occurs embedded in a union in struct ref_entry, and only when
 * (ref_entry->flag & REF_DIR) is zero.
 */
struct ref_value {
	/*
	 * The name of the object to which this reference resolves
	 * (which may be a tag object).  If REF_ISBROKEN, this is
	 * null.  If REF_ISSYMREF, then this is the name of the object
	 * referred to by the last reference in the symlink chain.
	 */
	unsigned char sha1[20];

	/*
	 * If REF_KNOWS_PEELED, then this field holds the peeled value
	 * of this reference, or null if the reference is known not to
	 * be peelable.  See the documentation for peel_ref() for an
	 * exact definition of "peelable".
	 */
	unsigned char peeled[20];
};

struct ref_cache;

/*
 * Information used (along with the information in ref_entry) to
 * describe a level in the hierarchy of references.  This data
 * structure only occurs embedded in a union in struct ref_entry, and
 * only when (ref_entry.flag & REF_DIR) is set.  In that case,
 * (ref_entry.flag & REF_INCOMPLETE) determines whether the references
 * in the directory have already been read:
 *
 *     (ref_entry.flag & REF_INCOMPLETE) unset -- a directory of loose
 *         or packed references, already read.
 *
 *     (ref_entry.flag & REF_INCOMPLETE) set -- a directory of loose
 *         references that hasn't been read yet (nor has any of its
 *         subdirectories).
 *
 * Entries within a directory are stored within a growable array of
 * pointers to ref_entries (entries, nr, alloc).  Entries 0 <= i <
 * sorted are sorted by their component name in strcmp() order and the
 * remaining entries are unsorted.
 *
 * Loose references are read lazily, one directory at a time.  When a
 * directory of loose references is read, then all of the references
 * in that directory are stored, and REF_INCOMPLETE stubs are created
 * for any subdirectories, but the subdirectories themselves are not
 * read.  The reading is triggered by get_ref_dir().
 */
struct ref_dir {
	int nr, alloc;

	/*
	 * Entries with index 0 <= i < sorted are sorted by name.  New
	 * entries are appended to the list unsorted, and are sorted
	 * only when required; thus we avoid the need to sort the list
	 * after the addition of every reference.
	 */
	int sorted;

	/* A pointer to the ref_cache that contains this ref_dir. */
	struct ref_cache *ref_cache;

	struct ref_entry **entries;
};

/*
 * Bit values for ref_entry::flag.  REF_ISSYMREF=0x01,
 * REF_ISPACKED=0x02, and REF_ISBROKEN=0x04 are public values; see
 * refs.h.
 */

/*
 * The field ref_entry->u.value.peeled of this value entry contains
 * the correct peeled value for the reference, which might be
 * null_sha1 if the reference is not a tag or if it is broken.
 */
#define REF_KNOWS_PEELED 0x08

/* ref_entry represents a directory of references */
#define REF_DIR 0x10

/*
 * Entry has not yet been read from disk (used only for REF_DIR
 * entries representing loose references)
 */
#define REF_INCOMPLETE 0x20

/*
 * A ref_entry represents either a reference or a "subdirectory" of
 * references.
 *
 * Each directory in the reference namespace is represented by a
 * ref_entry with (flags & REF_DIR) set and containing a subdir member
 * that holds the entries in that directory that have been read so
 * far.  If (flags & REF_INCOMPLETE) is set, then the directory and
 * its subdirectories haven't been read yet.  REF_INCOMPLETE is only
 * used for loose reference directories.
 *
 * References are represented by a ref_entry with (flags & REF_DIR)
 * unset and a value member that describes the reference's value.  The
 * flag member is at the ref_entry level, but it is also needed to
 * interpret the contents of the value field (in other words, a
 * ref_value object is not very much use without the enclosing
 * ref_entry).
 *
 * Reference names cannot end with slash and directories' names are
 * always stored with a trailing slash (except for the top-level
 * directory, which is always denoted by "").  This has two nice
 * consequences: (1) when the entries in each subdir are sorted
 * lexicographically by name (as they usually are), the references in
 * a whole tree can be generated in lexicographic order by traversing
 * the tree in left-to-right, depth-first order; (2) the names of
 * references and subdirectories cannot conflict, and therefore the
 * presence of an empty subdirectory does not block the creation of a
 * similarly-named reference.  (The fact that reference names with the
 * same leading components can conflict *with each other* is a
 * separate issue that is regulated by is_refname_available().)
 *
 * Please note that the name field contains the fully-qualified
 * reference (or subdirectory) name.  Space could be saved by only
 * storing the relative names.  But that would require the full names
 * to be generated on the fly when iterating in do_for_each_ref(), and
 * would break callback functions, who have always been able to assume
 * that the name strings that they are passed will not be freed during
 * the iteration.
 */
struct ref_entry {
	unsigned char flag; /* ISSYMREF? ISPACKED? */
	union {
		struct ref_value value; /* if not (flags&REF_DIR) */
		struct ref_dir subdir; /* if (flags&REF_DIR) */
	} u;
	/*
	 * The full name of the reference (e.g., "refs/heads/master")
	 * or the full name of the directory with a trailing slash
	 * (e.g., "refs/heads/"):
	 */
	char name[FLEX_ARRAY];
};

static void read_loose_refs(const char *dirname, struct ref_dir *dir);

static struct ref_dir *get_ref_dir(struct ref_entry *entry)
{
	struct ref_dir *dir;
	assert(entry->flag & REF_DIR);
	dir = &entry->u.subdir;
	if (entry->flag & REF_INCOMPLETE) {
		read_loose_refs(entry->name, dir);
		entry->flag &= ~REF_INCOMPLETE;
	}
	return dir;
}

static struct ref_entry *create_ref_entry(const char *refname,
					  const unsigned char *sha1, int flag,
					  int check_name)
{
	int len;
	struct ref_entry *ref;

	if (check_name &&
	    check_refname_format(refname, REFNAME_ALLOW_ONELEVEL|REFNAME_DOT_COMPONENT))
		die("Reference has invalid format: '%s'", refname);
	len = strlen(refname) + 1;
	ref = xmalloc(sizeof(struct ref_entry) + len);
	hashcpy(ref->u.value.sha1, sha1);
	hashclr(ref->u.value.peeled);
	memcpy(ref->name, refname, len);
	ref->flag = flag;
	return ref;
}

static void clear_ref_dir(struct ref_dir *dir);

static void free_ref_entry(struct ref_entry *entry)
{
	if (entry->flag & REF_DIR) {
		/*
		 * Do not use get_ref_dir() here, as that might
		 * trigger the reading of loose refs.
		 */
		clear_ref_dir(&entry->u.subdir);
	}
	free(entry);
}

/*
 * Add a ref_entry to the end of dir (unsorted).  Entry is always
 * stored directly in dir; no recursion into subdirectories is
 * done.
 */
static void add_entry_to_dir(struct ref_dir *dir, struct ref_entry *entry)
{
	ALLOC_GROW(dir->entries, dir->nr + 1, dir->alloc);
	dir->entries[dir->nr++] = entry;
	/* optimize for the case that entries are added in order */
	if (dir->nr == 1 ||
	    (dir->nr == dir->sorted + 1 &&
	     strcmp(dir->entries[dir->nr - 2]->name,
		    dir->entries[dir->nr - 1]->name) < 0))
		dir->sorted = dir->nr;
}

/*
 * Clear and free all entries in dir, recursively.
 */
static void clear_ref_dir(struct ref_dir *dir)
{
	int i;
	for (i = 0; i < dir->nr; i++)
		free_ref_entry(dir->entries[i]);
	free(dir->entries);
	dir->sorted = dir->nr = dir->alloc = 0;
	dir->entries = NULL;
}

/*
 * Create a struct ref_entry object for the specified dirname.
 * dirname is the name of the directory with a trailing slash (e.g.,
 * "refs/heads/") or "" for the top-level directory.
 */
static struct ref_entry *create_dir_entry(struct ref_cache *ref_cache,
					  const char *dirname, size_t len,
					  int incomplete)
{
	struct ref_entry *direntry;
	direntry = xcalloc(1, sizeof(struct ref_entry) + len + 1);
	memcpy(direntry->name, dirname, len);
	direntry->name[len] = '\0';
	direntry->u.subdir.ref_cache = ref_cache;
	direntry->flag = REF_DIR | (incomplete ? REF_INCOMPLETE : 0);
	return direntry;
}

static int ref_entry_cmp(const void *a, const void *b)
{
	struct ref_entry *one = *(struct ref_entry **)a;
	struct ref_entry *two = *(struct ref_entry **)b;
	return strcmp(one->name, two->name);
}

static void sort_ref_dir(struct ref_dir *dir);

struct string_slice {
	size_t len;
	const char *str;
};

static int ref_entry_cmp_sslice(const void *key_, const void *ent_)
{
	const struct string_slice *key = key_;
	const struct ref_entry *ent = *(const struct ref_entry * const *)ent_;
	int cmp = strncmp(key->str, ent->name, key->len);
	if (cmp)
		return cmp;
	return '\0' - (unsigned char)ent->name[key->len];
}

/*
 * Return the index of the entry with the given refname from the
 * ref_dir (non-recursively), sorting dir if necessary.  Return -1 if
 * no such entry is found.  dir must already be complete.
 */
static int search_ref_dir(struct ref_dir *dir, const char *refname, size_t len)
{
	struct ref_entry **r;
	struct string_slice key;

	if (refname == NULL || !dir->nr)
		return -1;

	sort_ref_dir(dir);
	key.len = len;
	key.str = refname;
	r = bsearch(&key, dir->entries, dir->nr, sizeof(*dir->entries),
		    ref_entry_cmp_sslice);

	if (r == NULL)
		return -1;

	return r - dir->entries;
}

/*
 * Search for a directory entry directly within dir (without
 * recursing).  Sort dir if necessary.  subdirname must be a directory
 * name (i.e., end in '/').  If mkdir is set, then create the
 * directory if it is missing; otherwise, return NULL if the desired
 * directory cannot be found.  dir must already be complete.
 */
static struct ref_dir *search_for_subdir(struct ref_dir *dir,
					 const char *subdirname, size_t len,
					 int mkdir)
{
	int entry_index = search_ref_dir(dir, subdirname, len);
	struct ref_entry *entry;
	if (entry_index == -1) {
		if (!mkdir)
			return NULL;
		/*
		 * Since dir is complete, the absence of a subdir
		 * means that the subdir really doesn't exist;
		 * therefore, create an empty record for it but mark
		 * the record complete.
		 */
		entry = create_dir_entry(dir->ref_cache, subdirname, len, 0);
		add_entry_to_dir(dir, entry);
	} else {
		entry = dir->entries[entry_index];
	}
	return get_ref_dir(entry);
}

/*
 * If refname is a reference name, find the ref_dir within the dir
 * tree that should hold refname.  If refname is a directory name
 * (i.e., ends in '/'), then return that ref_dir itself.  dir must
 * represent the top-level directory and must already be complete.
 * Sort ref_dirs and recurse into subdirectories as necessary.  If
 * mkdir is set, then create any missing directories; otherwise,
 * return NULL if the desired directory cannot be found.
 */
static struct ref_dir *find_containing_dir(struct ref_dir *dir,
					   const char *refname, int mkdir)
{
	const char *slash;
	for (slash = strchr(refname, '/'); slash; slash = strchr(slash + 1, '/')) {
		size_t dirnamelen = slash - refname + 1;
		struct ref_dir *subdir;
		subdir = search_for_subdir(dir, refname, dirnamelen, mkdir);
		if (!subdir) {
			dir = NULL;
			break;
		}
		dir = subdir;
	}

	return dir;
}

/*
 * Find the value entry with the given name in dir, sorting ref_dirs
 * and recursing into subdirectories as necessary.  If the name is not
 * found or it corresponds to a directory entry, return NULL.
 */
static struct ref_entry *find_ref(struct ref_dir *dir, const char *refname)
{
	int entry_index;
	struct ref_entry *entry;
	dir = find_containing_dir(dir, refname, 0);
	if (!dir)
		return NULL;
	entry_index = search_ref_dir(dir, refname, strlen(refname));
	if (entry_index == -1)
		return NULL;
	entry = dir->entries[entry_index];
	return (entry->flag & REF_DIR) ? NULL : entry;
}

/*
 * Remove the entry with the given name from dir, recursing into
 * subdirectories as necessary.  If refname is the name of a directory
 * (i.e., ends with '/'), then remove the directory and its contents.
 * If the removal was successful, return the number of entries
 * remaining in the directory entry that contained the deleted entry.
 * If the name was not found, return -1.  Please note that this
 * function only deletes the entry from the cache; it does not delete
 * it from the filesystem or ensure that other cache entries (which
 * might be symbolic references to the removed entry) are updated.
 * Nor does it remove any containing dir entries that might be made
 * empty by the removal.  dir must represent the top-level directory
 * and must already be complete.
 */
static int remove_entry(struct ref_dir *dir, const char *refname)
{
	int refname_len = strlen(refname);
	int entry_index;
	struct ref_entry *entry;
	int is_dir = refname[refname_len - 1] == '/';
	if (is_dir) {
		/*
		 * refname represents a reference directory.  Remove
		 * the trailing slash; otherwise we will get the
		 * directory *representing* refname rather than the
		 * one *containing* it.
		 */
		char *dirname = xmemdupz(refname, refname_len - 1);
		dir = find_containing_dir(dir, dirname, 0);
		free(dirname);
	} else {
		dir = find_containing_dir(dir, refname, 0);
	}
	if (!dir)
		return -1;
	entry_index = search_ref_dir(dir, refname, refname_len);
	if (entry_index == -1)
		return -1;
	entry = dir->entries[entry_index];

	memmove(&dir->entries[entry_index],
		&dir->entries[entry_index + 1],
		(dir->nr - entry_index - 1) * sizeof(*dir->entries)
		);
	dir->nr--;
	if (dir->sorted > entry_index)
		dir->sorted--;
	free_ref_entry(entry);
	return dir->nr;
}

/*
 * Add a ref_entry to the ref_dir (unsorted), recursing into
 * subdirectories as necessary.  dir must represent the top-level
 * directory.  Return 0 on success.
 */
static int add_ref(struct ref_dir *dir, struct ref_entry *ref)
{
	dir = find_containing_dir(dir, ref->name, 1);
	if (!dir)
		return -1;
	add_entry_to_dir(dir, ref);
	return 0;
}

/*
 * Emit a warning and return true iff ref1 and ref2 have the same name
 * and the same sha1.  Die if they have the same name but different
 * sha1s.
 */
static int is_dup_ref(const struct ref_entry *ref1, const struct ref_entry *ref2)
{
	if (strcmp(ref1->name, ref2->name))
		return 0;

	/* Duplicate name; make sure that they don't conflict: */

	if ((ref1->flag & REF_DIR) || (ref2->flag & REF_DIR))
		/* This is impossible by construction */
		die("Reference directory conflict: %s", ref1->name);

	if (hashcmp(ref1->u.value.sha1, ref2->u.value.sha1))
		die("Duplicated ref, and SHA1s don't match: %s", ref1->name);

	warning("Duplicated ref: %s", ref1->name);
	return 1;
}

/*
 * Sort the entries in dir non-recursively (if they are not already
 * sorted) and remove any duplicate entries.
 */
static void sort_ref_dir(struct ref_dir *dir)
{
	int i, j;
	struct ref_entry *last = NULL;

	/*
	 * This check also prevents passing a zero-length array to qsort(),
	 * which is a problem on some platforms.
	 */
	if (dir->sorted == dir->nr)
		return;

	qsort(dir->entries, dir->nr, sizeof(*dir->entries), ref_entry_cmp);

	/* Remove any duplicates: */
	for (i = 0, j = 0; j < dir->nr; j++) {
		struct ref_entry *entry = dir->entries[j];
		if (last && is_dup_ref(last, entry))
			free_ref_entry(entry);
		else
			last = dir->entries[i++] = entry;
	}
	dir->sorted = dir->nr = i;
}

/* Include broken references in a do_for_each_ref*() iteration: */
#define DO_FOR_EACH_INCLUDE_BROKEN 0x01

/*
 * Return true iff the reference described by entry can be resolved to
 * an object in the database.  Emit a warning if the referred-to
 * object does not exist.
 */
static int ref_resolves_to_object(struct ref_entry *entry)
{
	if (entry->flag & REF_ISBROKEN)
		return 0;
	if (!has_sha1_file(entry->u.value.sha1)) {
		error("%s does not point to a valid object!", entry->name);
		return 0;
	}
	return 1;
}

/*
 * current_ref is a performance hack: when iterating over references
 * using the for_each_ref*() functions, current_ref is set to the
 * current reference's entry before calling the callback function.  If
 * the callback function calls peel_ref(), then peel_ref() first
 * checks whether the reference to be peeled is the current reference
 * (it usually is) and if so, returns that reference's peeled version
 * if it is available.  This avoids a refname lookup in a common case.
 */
static struct ref_entry *current_ref;

typedef int each_ref_entry_fn(struct ref_entry *entry, void *cb_data);

struct ref_entry_cb {
	const char *base;
	int trim;
	int flags;
	each_ref_fn *fn;
	void *cb_data;
};

/*
 * Handle one reference in a do_for_each_ref*()-style iteration,
 * calling an each_ref_fn for each entry.
 */
static int do_one_ref(struct ref_entry *entry, void *cb_data)
{
	struct ref_entry_cb *data = cb_data;
	struct ref_entry *old_current_ref;
	int retval;

	if (!starts_with(entry->name, data->base))
		return 0;

	if (!(data->flags & DO_FOR_EACH_INCLUDE_BROKEN) &&
	      !ref_resolves_to_object(entry))
		return 0;

	/* Store the old value, in case this is a recursive call: */
	old_current_ref = current_ref;
	current_ref = entry;
	retval = data->fn(entry->name + data->trim, entry->u.value.sha1,
			  entry->flag, data->cb_data);
	current_ref = old_current_ref;
	return retval;
}

/*
 * Call fn for each reference in dir that has index in the range
 * offset <= index < dir->nr.  Recurse into subdirectories that are in
 * that index range, sorting them before iterating.  This function
 * does not sort dir itself; it should be sorted beforehand.  fn is
 * called for all references, including broken ones.
 */
static int do_for_each_entry_in_dir(struct ref_dir *dir, int offset,
				    each_ref_entry_fn fn, void *cb_data)
{
	int i;
	assert(dir->sorted == dir->nr);
	for (i = offset; i < dir->nr; i++) {
		struct ref_entry *entry = dir->entries[i];
		int retval;
		if (entry->flag & REF_DIR) {
			struct ref_dir *subdir = get_ref_dir(entry);
			sort_ref_dir(subdir);
			retval = do_for_each_entry_in_dir(subdir, 0, fn, cb_data);
		} else {
			retval = fn(entry, cb_data);
		}
		if (retval)
			return retval;
	}
	return 0;
}

/*
 * Call fn for each reference in the union of dir1 and dir2, in order
 * by refname.  Recurse into subdirectories.  If a value entry appears
 * in both dir1 and dir2, then only process the version that is in
 * dir2.  The input dirs must already be sorted, but subdirs will be
 * sorted as needed.  fn is called for all references, including
 * broken ones.
 */
static int do_for_each_entry_in_dirs(struct ref_dir *dir1,
				     struct ref_dir *dir2,
				     each_ref_entry_fn fn, void *cb_data)
{
	int retval;
	int i1 = 0, i2 = 0;

	assert(dir1->sorted == dir1->nr);
	assert(dir2->sorted == dir2->nr);
	while (1) {
		struct ref_entry *e1, *e2;
		int cmp;
		if (i1 == dir1->nr) {
			return do_for_each_entry_in_dir(dir2, i2, fn, cb_data);
		}
		if (i2 == dir2->nr) {
			return do_for_each_entry_in_dir(dir1, i1, fn, cb_data);
		}
		e1 = dir1->entries[i1];
		e2 = dir2->entries[i2];
		cmp = strcmp(e1->name, e2->name);
		if (cmp == 0) {
			if ((e1->flag & REF_DIR) && (e2->flag & REF_DIR)) {
				/* Both are directories; descend them in parallel. */
				struct ref_dir *subdir1 = get_ref_dir(e1);
				struct ref_dir *subdir2 = get_ref_dir(e2);
				sort_ref_dir(subdir1);
				sort_ref_dir(subdir2);
				retval = do_for_each_entry_in_dirs(
						subdir1, subdir2, fn, cb_data);
				i1++;
				i2++;
			} else if (!(e1->flag & REF_DIR) && !(e2->flag & REF_DIR)) {
				/* Both are references; ignore the one from dir1. */
				retval = fn(e2, cb_data);
				i1++;
				i2++;
			} else {
				die("conflict between reference and directory: %s",
				    e1->name);
			}
		} else {
			struct ref_entry *e;
			if (cmp < 0) {
				e = e1;
				i1++;
			} else {
				e = e2;
				i2++;
			}
			if (e->flag & REF_DIR) {
				struct ref_dir *subdir = get_ref_dir(e);
				sort_ref_dir(subdir);
				retval = do_for_each_entry_in_dir(
						subdir, 0, fn, cb_data);
			} else {
				retval = fn(e, cb_data);
			}
		}
		if (retval)
			return retval;
	}
}

/*
 * Load all of the refs from the dir into our in-memory cache. The hard work
 * of loading loose refs is done by get_ref_dir(), so we just need to recurse
 * through all of the sub-directories. We do not even need to care about
 * sorting, as traversal order does not matter to us.
 */
static void prime_ref_dir(struct ref_dir *dir)
{
	int i;
	for (i = 0; i < dir->nr; i++) {
		struct ref_entry *entry = dir->entries[i];
		if (entry->flag & REF_DIR)
			prime_ref_dir(get_ref_dir(entry));
	}
}

static int entry_matches(struct ref_entry *entry, const char *refname)
{
	return refname && !strcmp(entry->name, refname);
}

struct nonmatching_ref_data {
	const char *skip;
	struct ref_entry *found;
};

static int nonmatching_ref_fn(struct ref_entry *entry, void *vdata)
{
	struct nonmatching_ref_data *data = vdata;

	if (entry_matches(entry, data->skip))
		return 0;

	data->found = entry;
	return 1;
}

static void report_refname_conflict(struct ref_entry *entry,
				    const char *refname)
{
	error("'%s' exists; cannot create '%s'", entry->name, refname);
}

/*
 * Return true iff a reference named refname could be created without
 * conflicting with the name of an existing reference in dir.  If
 * oldrefname is non-NULL, ignore potential conflicts with oldrefname
 * (e.g., because oldrefname is scheduled for deletion in the same
 * operation).
 *
 * Two reference names conflict if one of them exactly matches the
 * leading components of the other; e.g., "foo/bar" conflicts with
 * both "foo" and with "foo/bar/baz" but not with "foo/bar" or
 * "foo/barbados".
 */
static int is_refname_available(const char *refname, const char *oldrefname,
				struct ref_dir *dir)
{
	const char *slash;
	size_t len;
	int pos;
	char *dirname;

	for (slash = strchr(refname, '/'); slash; slash = strchr(slash + 1, '/')) {
		/*
		 * We are still at a leading dir of the refname; we are
		 * looking for a conflict with a leaf entry.
		 *
		 * If we find one, we still must make sure it is
		 * not "oldrefname".
		 */
		pos = search_ref_dir(dir, refname, slash - refname);
		if (pos >= 0) {
			struct ref_entry *entry = dir->entries[pos];
			if (entry_matches(entry, oldrefname))
				return 1;
			report_refname_conflict(entry, refname);
			return 0;
		}


		/*
		 * Otherwise, we can try to continue our search with
		 * the next component; if we come up empty, we know
		 * there is nothing under this whole prefix.
		 */
		pos = search_ref_dir(dir, refname, slash + 1 - refname);
		if (pos < 0)
			return 1;

		dir = get_ref_dir(dir->entries[pos]);
	}

	/*
	 * We are at the leaf of our refname; we want to
	 * make sure there are no directories which match it.
	 */
	len = strlen(refname);
	dirname = xmallocz(len + 1);
	sprintf(dirname, "%s/", refname);
	pos = search_ref_dir(dir, dirname, len + 1);
	free(dirname);

	if (pos >= 0) {
		/*
		 * We found a directory named "refname". It is a
		 * problem iff it contains any ref that is not
		 * "oldrefname".
		 */
		struct ref_entry *entry = dir->entries[pos];
		struct ref_dir *dir = get_ref_dir(entry);
		struct nonmatching_ref_data data;

		data.skip = oldrefname;
		sort_ref_dir(dir);
		if (!do_for_each_entry_in_dir(dir, 0, nonmatching_ref_fn, &data))
			return 1;

		report_refname_conflict(data.found, refname);
		return 0;
	}

	/*
	 * There is no point in searching for another leaf
	 * node which matches it; such an entry would be the
	 * ref we are looking for, not a conflict.
	 */
	return 1;
}

struct packed_ref_cache {
	struct ref_entry *root;

	/*
	 * Count of references to the data structure in this instance,
	 * including the pointer from ref_cache::packed if any.  The
	 * data will not be freed as long as the reference count is
	 * nonzero.
	 */
	unsigned int referrers;

	/*
	 * Iff the packed-refs file associated with this instance is
	 * currently locked for writing, this points at the associated
	 * lock (which is owned by somebody else).  The referrer count
	 * is also incremented when the file is locked and decremented
	 * when it is unlocked.
	 */
	struct lock_file *lock;

	/* The metadata from when this packed-refs cache was read */
	struct stat_validity validity;
};

/*
 * Future: need to be in "struct repository"
 * when doing a full libification.
 */
static struct ref_cache {
	struct ref_cache *next;
	struct ref_entry *loose;
	struct packed_ref_cache *packed;
	/*
	 * The submodule name, or "" for the main repo.  We allocate
	 * length 1 rather than FLEX_ARRAY so that the main ref_cache
	 * is initialized correctly.
	 */
	char name[1];
} ref_cache, *submodule_ref_caches;

/* Lock used for the main packed-refs file: */
static struct lock_file packlock;

/*
 * Increment the reference count of *packed_refs.
 */
static void acquire_packed_ref_cache(struct packed_ref_cache *packed_refs)
{
	packed_refs->referrers++;
}

/*
 * Decrease the reference count of *packed_refs.  If it goes to zero,
 * free *packed_refs and return true; otherwise return false.
 */
static int release_packed_ref_cache(struct packed_ref_cache *packed_refs)
{
	if (!--packed_refs->referrers) {
		free_ref_entry(packed_refs->root);
		stat_validity_clear(&packed_refs->validity);
		free(packed_refs);
		return 1;
	} else {
		return 0;
	}
}

static void clear_packed_ref_cache(struct ref_cache *refs)
{
	if (refs->packed) {
		struct packed_ref_cache *packed_refs = refs->packed;

		if (packed_refs->lock)
			die("internal error: packed-ref cache cleared while locked");
		refs->packed = NULL;
		release_packed_ref_cache(packed_refs);
	}
}

static void clear_loose_ref_cache(struct ref_cache *refs)
{
	if (refs->loose) {
		free_ref_entry(refs->loose);
		refs->loose = NULL;
	}
}

static struct ref_cache *create_ref_cache(const char *submodule)
{
	int len;
	struct ref_cache *refs;
	if (!submodule)
		submodule = "";
	len = strlen(submodule) + 1;
	refs = xcalloc(1, sizeof(struct ref_cache) + len);
	memcpy(refs->name, submodule, len);
	return refs;
}

/*
 * Return a pointer to a ref_cache for the specified submodule. For
 * the main repository, use submodule==NULL. The returned structure
 * will be allocated and initialized but not necessarily populated; it
 * should not be freed.
 */
static struct ref_cache *get_ref_cache(const char *submodule)
{
	struct ref_cache *refs;

	if (!submodule || !*submodule)
		return &ref_cache;

	for (refs = submodule_ref_caches; refs; refs = refs->next)
		if (!strcmp(submodule, refs->name))
			return refs;

	refs = create_ref_cache(submodule);
	refs->next = submodule_ref_caches;
	submodule_ref_caches = refs;
	return refs;
}

/* The length of a peeled reference line in packed-refs, including EOL: */
#define PEELED_LINE_LENGTH 42

/*
 * The packed-refs header line that we write out.  Perhaps other
 * traits will be added later.  The trailing space is required.
 */
static const char PACKED_REFS_HEADER[] =
	"# pack-refs with: peeled fully-peeled \n";

/*
 * Parse one line from a packed-refs file.  Write the SHA1 to sha1.
 * Return a pointer to the refname within the line (null-terminated),
 * or NULL if there was a problem.
 */
static const char *parse_ref_line(char *line, unsigned char *sha1)
{
	/*
	 * 42: the answer to everything.
	 *
	 * In this case, it happens to be the answer to
	 *  40 (length of sha1 hex representation)
	 *  +1 (space in between hex and name)
	 *  +1 (newline at the end of the line)
	 */
	int len = strlen(line) - 42;

	if (len <= 0)
		return NULL;
	if (get_sha1_hex(line, sha1) < 0)
		return NULL;
	if (!isspace(line[40]))
		return NULL;
	line += 41;
	if (isspace(*line))
		return NULL;
	if (line[len] != '\n')
		return NULL;
	line[len] = 0;

	return line;
}

/*
 * Read f, which is a packed-refs file, into dir.
 *
 * A comment line of the form "# pack-refs with: " may contain zero or
 * more traits. We interpret the traits as follows:
 *
 *   No traits:
 *
 *      Probably no references are peeled. But if the file contains a
 *      peeled value for a reference, we will use it.
 *
 *   peeled:
 *
 *      References under "refs/tags/", if they *can* be peeled, *are*
 *      peeled in this file. References outside of "refs/tags/" are
 *      probably not peeled even if they could have been, but if we find
 *      a peeled value for such a reference we will use it.
 *
 *   fully-peeled:
 *
 *      All references in the file that can be peeled are peeled.
 *      Inversely (and this is more important), any references in the
 *      file for which no peeled value is recorded is not peelable. This
 *      trait should typically be written alongside "peeled" for
 *      compatibility with older clients, but we do not require it
 *      (i.e., "peeled" is a no-op if "fully-peeled" is set).
 */
static void read_packed_refs(FILE *f, struct ref_dir *dir)
{
	struct ref_entry *last = NULL;
	char refline[PATH_MAX];
	enum { PEELED_NONE, PEELED_TAGS, PEELED_FULLY } peeled = PEELED_NONE;

	while (fgets(refline, sizeof(refline), f)) {
		unsigned char sha1[20];
		const char *refname;
		static const char header[] = "# pack-refs with:";

		if (!strncmp(refline, header, sizeof(header)-1)) {
			const char *traits = refline + sizeof(header) - 1;
			if (strstr(traits, " fully-peeled "))
				peeled = PEELED_FULLY;
			else if (strstr(traits, " peeled "))
				peeled = PEELED_TAGS;
			/* perhaps other traits later as well */
			continue;
		}

		refname = parse_ref_line(refline, sha1);
		if (refname) {
			last = create_ref_entry(refname, sha1, REF_ISPACKED, 1);
			if (peeled == PEELED_FULLY ||
			    (peeled == PEELED_TAGS && starts_with(refname, "refs/tags/")))
				last->flag |= REF_KNOWS_PEELED;
			add_ref(dir, last);
			continue;
		}
		if (last &&
		    refline[0] == '^' &&
		    strlen(refline) == PEELED_LINE_LENGTH &&
		    refline[PEELED_LINE_LENGTH - 1] == '\n' &&
		    !get_sha1_hex(refline + 1, sha1)) {
			hashcpy(last->u.value.peeled, sha1);
			/*
			 * Regardless of what the file header said,
			 * we definitely know the value of *this*
			 * reference:
			 */
			last->flag |= REF_KNOWS_PEELED;
		}
	}
}

/*
 * Get the packed_ref_cache for the specified ref_cache, creating it
 * if necessary.
 */
static struct packed_ref_cache *get_packed_ref_cache(struct ref_cache *refs)
{
	const char *packed_refs_file;

	if (*refs->name)
		packed_refs_file = git_path_submodule(refs->name, "packed-refs");
	else
		packed_refs_file = git_path("packed-refs");

	if (refs->packed &&
	    !stat_validity_check(&refs->packed->validity, packed_refs_file))
		clear_packed_ref_cache(refs);

	if (!refs->packed) {
		FILE *f;

		refs->packed = xcalloc(1, sizeof(*refs->packed));
		acquire_packed_ref_cache(refs->packed);
		refs->packed->root = create_dir_entry(refs, "", 0, 0);
		f = fopen(packed_refs_file, "r");
		if (f) {
			stat_validity_update(&refs->packed->validity, fileno(f));
			read_packed_refs(f, get_ref_dir(refs->packed->root));
			fclose(f);
		}
	}
	return refs->packed;
}

static struct ref_dir *get_packed_ref_dir(struct packed_ref_cache *packed_ref_cache)
{
	return get_ref_dir(packed_ref_cache->root);
}

static struct ref_dir *get_packed_refs(struct ref_cache *refs)
{
	return get_packed_ref_dir(get_packed_ref_cache(refs));
}

void add_packed_ref(const char *refname, const unsigned char *sha1)
{
	struct packed_ref_cache *packed_ref_cache =
		get_packed_ref_cache(&ref_cache);

	if (!packed_ref_cache->lock)
		die("internal error: packed refs not locked");
	add_ref(get_packed_ref_dir(packed_ref_cache),
		create_ref_entry(refname, sha1, REF_ISPACKED, 1));
}

/*
 * Read the loose references from the namespace dirname into dir
 * (without recursing).  dirname must end with '/'.  dir must be the
 * directory entry corresponding to dirname.
 */
static void read_loose_refs(const char *dirname, struct ref_dir *dir)
{
	struct ref_cache *refs = dir->ref_cache;
	DIR *d;
	const char *path;
	struct dirent *de;
	int dirnamelen = strlen(dirname);
	struct strbuf refname;

	if (*refs->name)
		path = git_path_submodule(refs->name, "%s", dirname);
	else
		path = git_path("%s", dirname);

	d = opendir(path);
	if (!d)
		return;

	strbuf_init(&refname, dirnamelen + 257);
	strbuf_add(&refname, dirname, dirnamelen);

	while ((de = readdir(d)) != NULL) {
		unsigned char sha1[20];
		struct stat st;
		int flag;
		const char *refdir;

		if (de->d_name[0] == '.')
			continue;
		if (ends_with(de->d_name, ".lock"))
			continue;
		strbuf_addstr(&refname, de->d_name);
		refdir = *refs->name
			? git_path_submodule(refs->name, "%s", refname.buf)
			: git_path("%s", refname.buf);
		if (stat(refdir, &st) < 0) {
			; /* silently ignore */
		} else if (S_ISDIR(st.st_mode)) {
			strbuf_addch(&refname, '/');
			add_entry_to_dir(dir,
					 create_dir_entry(refs, refname.buf,
							  refname.len, 1));
		} else {
			if (*refs->name) {
				hashclr(sha1);
				flag = 0;
				if (resolve_gitlink_ref(refs->name, refname.buf, sha1) < 0) {
					hashclr(sha1);
					flag |= REF_ISBROKEN;
				}
			} else if (read_ref_full(refname.buf, sha1, 1, &flag)) {
				hashclr(sha1);
				flag |= REF_ISBROKEN;
			}
			add_entry_to_dir(dir,
					 create_ref_entry(refname.buf, sha1, flag, 1));
		}
		strbuf_setlen(&refname, dirnamelen);
	}
	strbuf_release(&refname);
	closedir(d);
}

static struct ref_dir *get_loose_refs(struct ref_cache *refs)
{
	if (!refs->loose) {
		/*
		 * Mark the top-level directory complete because we
		 * are about to read the only subdirectory that can
		 * hold references:
		 */
		refs->loose = create_dir_entry(refs, "", 0, 0);
		/*
		 * Create an incomplete entry for "refs/":
		 */
		add_entry_to_dir(get_ref_dir(refs->loose),
				 create_dir_entry(refs, "refs/", 5, 1));
	}
	return get_ref_dir(refs->loose);
}

/* We allow "recursive" symbolic refs. Only within reason, though */
#define MAXDEPTH 5
#define MAXREFLEN (1024)

/*
 * Called by resolve_gitlink_ref_recursive() after it failed to read
 * from the loose refs in ref_cache refs. Find <refname> in the
 * packed-refs file for the submodule.
 */
static int resolve_gitlink_packed_ref(struct ref_cache *refs,
				      const char *refname, unsigned char *sha1)
{
	struct ref_entry *ref;
	struct ref_dir *dir = get_packed_refs(refs);

	ref = find_ref(dir, refname);
	if (ref == NULL)
		return -1;

	hashcpy(sha1, ref->u.value.sha1);
	return 0;
}

static int resolve_gitlink_ref_recursive(struct ref_cache *refs,
					 const char *refname, unsigned char *sha1,
					 int recursion)
{
	int fd, len;
	char buffer[128], *p;
	const char *path;

	if (recursion > MAXDEPTH || strlen(refname) > MAXREFLEN)
		return -1;
	path = *refs->name
		? git_path_submodule(refs->name, "%s", refname)
		: git_path("%s", refname);
	fd = open(path, O_RDONLY);
	if (fd < 0)
		return resolve_gitlink_packed_ref(refs, refname, sha1);

	len = read(fd, buffer, sizeof(buffer)-1);
	close(fd);
	if (len < 0)
		return -1;
	while (len && isspace(buffer[len-1]))
		len--;
	buffer[len] = 0;

	/* Was it a detached head or an old-fashioned symlink? */
	if (!get_sha1_hex(buffer, sha1))
		return 0;

	/* Symref? */
	if (strncmp(buffer, "ref:", 4))
		return -1;
	p = buffer + 4;
	while (isspace(*p))
		p++;

	return resolve_gitlink_ref_recursive(refs, p, sha1, recursion+1);
}

int resolve_gitlink_ref(const char *path, const char *refname, unsigned char *sha1)
{
	int len = strlen(path), retval;
	char *submodule;
	struct ref_cache *refs;

	while (len && path[len-1] == '/')
		len--;
	if (!len)
		return -1;
	submodule = xstrndup(path, len);
	refs = get_ref_cache(submodule);
	free(submodule);

	retval = resolve_gitlink_ref_recursive(refs, refname, sha1, 0);
	return retval;
}

/*
 * Return the ref_entry for the given refname from the packed
 * references.  If it does not exist, return NULL.
 */
static struct ref_entry *get_packed_ref(const char *refname)
{
	return find_ref(get_packed_refs(&ref_cache), refname);
}

/*
 * A loose ref file doesn't exist; check for a packed ref.  The
 * options are forwarded from resolve_safe_unsafe().
 */
static const char *handle_missing_loose_ref(const char *refname,
					    unsigned char *sha1,
					    int reading,
					    int *flag)
{
	struct ref_entry *entry;

	/*
	 * The loose reference file does not exist; check for a packed
	 * reference.
	 */
	entry = get_packed_ref(refname);
	if (entry) {
		hashcpy(sha1, entry->u.value.sha1);
		if (flag)
			*flag |= REF_ISPACKED;
		return refname;
	}
	/* The reference is not a packed reference, either. */
	if (reading) {
		return NULL;
	} else {
		hashclr(sha1);
		return refname;
	}
}

/* This function needs to return a meaningful errno on failure */
const char *resolve_ref_unsafe(const char *refname, unsigned char *sha1, int reading, int *flag)
{
	struct strbuf sb_path = STRBUF_INIT;
	int depth = MAXDEPTH;
	ssize_t len;
	char buffer[256];
	static char refname_buffer[256];
	const char *ret;

	if (flag)
		*flag = 0;

	if (check_refname_format(refname, REFNAME_ALLOW_ONELEVEL)) {
		errno = EINVAL;
		return NULL;
	}

	for (;;) {
		const char *path;
		struct stat st;
		char *buf;
		int fd;

<<<<<<< HEAD
		if (--depth < 0) {
			errno = ELOOP;
			return NULL;
		}
=======
		if (--depth < 0)
			goto fail;
>>>>>>> 1b09db32

		strbuf_reset(&sb_path);
		strbuf_git_path(&sb_path, "%s", refname);
		path = sb_path.buf;

		/*
		 * We might have to loop back here to avoid a race
		 * condition: first we lstat() the file, then we try
		 * to read it as a link or as a file.  But if somebody
		 * changes the type of the file (file <-> directory
		 * <-> symlink) between the lstat() and reading, then
		 * we don't want to report that as an error but rather
		 * try again starting with the lstat().
		 */
	stat_ref:
		if (lstat(path, &st) < 0) {
			if (errno == ENOENT)
				ret = handle_missing_loose_ref(refname, sha1,
							       reading, flag);
			else
				ret = NULL;
			goto done;
		}

		/* Follow "normalized" - ie "refs/.." symlinks by hand */
		if (S_ISLNK(st.st_mode)) {
			len = readlink(path, buffer, sizeof(buffer)-1);
			if (len < 0) {
				if (errno == ENOENT || errno == EINVAL)
					/* inconsistent with lstat; retry */
					goto stat_ref;
				else
					goto fail;
			}
			buffer[len] = 0;
			if (starts_with(buffer, "refs/") &&
					!check_refname_format(buffer, 0)) {
				strcpy(refname_buffer, buffer);
				refname = refname_buffer;
				if (flag)
					*flag |= REF_ISSYMREF;
				continue;
			}
		}

		/* Is it a directory? */
		if (S_ISDIR(st.st_mode)) {
			errno = EISDIR;
			goto fail;
		}

		/*
		 * Anything else, just open it and try to use it as
		 * a ref
		 */
		fd = open(path, O_RDONLY);
		if (fd < 0) {
			if (errno == ENOENT)
				/* inconsistent with lstat; retry */
				goto stat_ref;
			else
				goto fail;
		}

		len = read_in_full(fd, buffer, sizeof(buffer)-1);
<<<<<<< HEAD
		if (len < 0) {
			int save_errno = errno;
			close(fd);
			errno = save_errno;
			return NULL;
		}
		close(fd);
=======
		close(fd);
		if (len < 0)
			goto fail;
>>>>>>> 1b09db32
		while (len && isspace(buffer[len-1]))
			len--;
		buffer[len] = '\0';

		/*
		 * Is it a symbolic ref?
		 */
		if (!starts_with(buffer, "ref:")) {
			/*
			 * Please note that FETCH_HEAD has a second
			 * line containing other data.
			 */
			if (get_sha1_hex(buffer, sha1) ||
			    (buffer[40] != '\0' && !isspace(buffer[40]))) {
				if (flag)
					*flag |= REF_ISBROKEN;
<<<<<<< HEAD
				errno = EINVAL;
				return NULL;
=======
				goto fail;
>>>>>>> 1b09db32
			}
			ret = refname;
			goto done;
		}
		if (flag)
			*flag |= REF_ISSYMREF;
		buf = buffer + 4;
		while (isspace(*buf))
			buf++;
		if (check_refname_format(buf, REFNAME_ALLOW_ONELEVEL)) {
			if (flag)
				*flag |= REF_ISBROKEN;
<<<<<<< HEAD
			errno = EINVAL;
			return NULL;
=======
			goto fail;
>>>>>>> 1b09db32
		}
		refname = strcpy(refname_buffer, buf);
	}
fail:
	ret = NULL;
done:
	strbuf_release(&sb_path);
	return ret;
}

char *resolve_refdup(const char *ref, unsigned char *sha1, int reading, int *flag)
{
	const char *ret = resolve_ref_unsafe(ref, sha1, reading, flag);
	return ret ? xstrdup(ret) : NULL;
}

/* The argument to filter_refs */
struct ref_filter {
	const char *pattern;
	each_ref_fn *fn;
	void *cb_data;
};

int read_ref_full(const char *refname, unsigned char *sha1, int reading, int *flags)
{
	if (resolve_ref_unsafe(refname, sha1, reading, flags))
		return 0;
	return -1;
}

int read_ref(const char *refname, unsigned char *sha1)
{
	return read_ref_full(refname, sha1, 1, NULL);
}

int ref_exists(const char *refname)
{
	unsigned char sha1[20];
	return !!resolve_ref_unsafe(refname, sha1, 1, NULL);
}

static int filter_refs(const char *refname, const unsigned char *sha1, int flags,
		       void *data)
{
	struct ref_filter *filter = (struct ref_filter *)data;
	if (wildmatch(filter->pattern, refname, 0, NULL))
		return 0;
	return filter->fn(refname, sha1, flags, filter->cb_data);
}

enum peel_status {
	/* object was peeled successfully: */
	PEEL_PEELED = 0,

	/*
	 * object cannot be peeled because the named object (or an
	 * object referred to by a tag in the peel chain), does not
	 * exist.
	 */
	PEEL_INVALID = -1,

	/* object cannot be peeled because it is not a tag: */
	PEEL_NON_TAG = -2,

	/* ref_entry contains no peeled value because it is a symref: */
	PEEL_IS_SYMREF = -3,

	/*
	 * ref_entry cannot be peeled because it is broken (i.e., the
	 * symbolic reference cannot even be resolved to an object
	 * name):
	 */
	PEEL_BROKEN = -4
};

/*
 * Peel the named object; i.e., if the object is a tag, resolve the
 * tag recursively until a non-tag is found.  If successful, store the
 * result to sha1 and return PEEL_PEELED.  If the object is not a tag
 * or is not valid, return PEEL_NON_TAG or PEEL_INVALID, respectively,
 * and leave sha1 unchanged.
 */
static enum peel_status peel_object(const unsigned char *name, unsigned char *sha1)
{
	struct object *o = lookup_unknown_object(name);

	if (o->type == OBJ_NONE) {
		int type = sha1_object_info(name, NULL);
		if (type < 0 || !object_as_type(o, type, 0))
			return PEEL_INVALID;
	}

	if (o->type != OBJ_TAG)
		return PEEL_NON_TAG;

	o = deref_tag_noverify(o);
	if (!o)
		return PEEL_INVALID;

	hashcpy(sha1, o->sha1);
	return PEEL_PEELED;
}

/*
 * Peel the entry (if possible) and return its new peel_status.  If
 * repeel is true, re-peel the entry even if there is an old peeled
 * value that is already stored in it.
 *
 * It is OK to call this function with a packed reference entry that
 * might be stale and might even refer to an object that has since
 * been garbage-collected.  In such a case, if the entry has
 * REF_KNOWS_PEELED then leave the status unchanged and return
 * PEEL_PEELED or PEEL_NON_TAG; otherwise, return PEEL_INVALID.
 */
static enum peel_status peel_entry(struct ref_entry *entry, int repeel)
{
	enum peel_status status;

	if (entry->flag & REF_KNOWS_PEELED) {
		if (repeel) {
			entry->flag &= ~REF_KNOWS_PEELED;
			hashclr(entry->u.value.peeled);
		} else {
			return is_null_sha1(entry->u.value.peeled) ?
				PEEL_NON_TAG : PEEL_PEELED;
		}
	}
	if (entry->flag & REF_ISBROKEN)
		return PEEL_BROKEN;
	if (entry->flag & REF_ISSYMREF)
		return PEEL_IS_SYMREF;

	status = peel_object(entry->u.value.sha1, entry->u.value.peeled);
	if (status == PEEL_PEELED || status == PEEL_NON_TAG)
		entry->flag |= REF_KNOWS_PEELED;
	return status;
}

int peel_ref(const char *refname, unsigned char *sha1)
{
	int flag;
	unsigned char base[20];

	if (current_ref && (current_ref->name == refname
			    || !strcmp(current_ref->name, refname))) {
		if (peel_entry(current_ref, 0))
			return -1;
		hashcpy(sha1, current_ref->u.value.peeled);
		return 0;
	}

	if (read_ref_full(refname, base, 1, &flag))
		return -1;

	/*
	 * If the reference is packed, read its ref_entry from the
	 * cache in the hope that we already know its peeled value.
	 * We only try this optimization on packed references because
	 * (a) forcing the filling of the loose reference cache could
	 * be expensive and (b) loose references anyway usually do not
	 * have REF_KNOWS_PEELED.
	 */
	if (flag & REF_ISPACKED) {
		struct ref_entry *r = get_packed_ref(refname);
		if (r) {
			if (peel_entry(r, 0))
				return -1;
			hashcpy(sha1, r->u.value.peeled);
			return 0;
		}
	}

	return peel_object(base, sha1);
}

struct warn_if_dangling_data {
	FILE *fp;
	const char *refname;
	const struct string_list *refnames;
	const char *msg_fmt;
};

static int warn_if_dangling_symref(const char *refname, const unsigned char *sha1,
				   int flags, void *cb_data)
{
	struct warn_if_dangling_data *d = cb_data;
	const char *resolves_to;
	unsigned char junk[20];

	if (!(flags & REF_ISSYMREF))
		return 0;

	resolves_to = resolve_ref_unsafe(refname, junk, 0, NULL);
	if (!resolves_to
	    || (d->refname
		? strcmp(resolves_to, d->refname)
		: !string_list_has_string(d->refnames, resolves_to))) {
		return 0;
	}

	fprintf(d->fp, d->msg_fmt, refname);
	fputc('\n', d->fp);
	return 0;
}

void warn_dangling_symref(FILE *fp, const char *msg_fmt, const char *refname)
{
	struct warn_if_dangling_data data;

	data.fp = fp;
	data.refname = refname;
	data.refnames = NULL;
	data.msg_fmt = msg_fmt;
	for_each_rawref(warn_if_dangling_symref, &data);
}

void warn_dangling_symrefs(FILE *fp, const char *msg_fmt, const struct string_list *refnames)
{
	struct warn_if_dangling_data data;

	data.fp = fp;
	data.refname = NULL;
	data.refnames = refnames;
	data.msg_fmt = msg_fmt;
	for_each_rawref(warn_if_dangling_symref, &data);
}

/*
 * Call fn for each reference in the specified ref_cache, omitting
 * references not in the containing_dir of base.  fn is called for all
 * references, including broken ones.  If fn ever returns a non-zero
 * value, stop the iteration and return that value; otherwise, return
 * 0.
 */
static int do_for_each_entry(struct ref_cache *refs, const char *base,
			     each_ref_entry_fn fn, void *cb_data)
{
	struct packed_ref_cache *packed_ref_cache;
	struct ref_dir *loose_dir;
	struct ref_dir *packed_dir;
	int retval = 0;

	/*
	 * We must make sure that all loose refs are read before accessing the
	 * packed-refs file; this avoids a race condition in which loose refs
	 * are migrated to the packed-refs file by a simultaneous process, but
	 * our in-memory view is from before the migration. get_packed_ref_cache()
	 * takes care of making sure our view is up to date with what is on
	 * disk.
	 */
	loose_dir = get_loose_refs(refs);
	if (base && *base) {
		loose_dir = find_containing_dir(loose_dir, base, 0);
	}
	if (loose_dir)
		prime_ref_dir(loose_dir);

	packed_ref_cache = get_packed_ref_cache(refs);
	acquire_packed_ref_cache(packed_ref_cache);
	packed_dir = get_packed_ref_dir(packed_ref_cache);
	if (base && *base) {
		packed_dir = find_containing_dir(packed_dir, base, 0);
	}

	if (packed_dir && loose_dir) {
		sort_ref_dir(packed_dir);
		sort_ref_dir(loose_dir);
		retval = do_for_each_entry_in_dirs(
				packed_dir, loose_dir, fn, cb_data);
	} else if (packed_dir) {
		sort_ref_dir(packed_dir);
		retval = do_for_each_entry_in_dir(
				packed_dir, 0, fn, cb_data);
	} else if (loose_dir) {
		sort_ref_dir(loose_dir);
		retval = do_for_each_entry_in_dir(
				loose_dir, 0, fn, cb_data);
	}

	release_packed_ref_cache(packed_ref_cache);
	return retval;
}

/*
 * Call fn for each reference in the specified ref_cache for which the
 * refname begins with base.  If trim is non-zero, then trim that many
 * characters off the beginning of each refname before passing the
 * refname to fn.  flags can be DO_FOR_EACH_INCLUDE_BROKEN to include
 * broken references in the iteration.  If fn ever returns a non-zero
 * value, stop the iteration and return that value; otherwise, return
 * 0.
 */
static int do_for_each_ref(struct ref_cache *refs, const char *base,
			   each_ref_fn fn, int trim, int flags, void *cb_data)
{
	struct ref_entry_cb data;
	data.base = base;
	data.trim = trim;
	data.flags = flags;
	data.fn = fn;
	data.cb_data = cb_data;

	return do_for_each_entry(refs, base, do_one_ref, &data);
}

static int do_head_ref(const char *submodule, each_ref_fn fn, void *cb_data)
{
	unsigned char sha1[20];
	int flag;

	if (submodule) {
		if (resolve_gitlink_ref(submodule, "HEAD", sha1) == 0)
			return fn("HEAD", sha1, 0, cb_data);

		return 0;
	}

	if (!read_ref_full("HEAD", sha1, 1, &flag))
		return fn("HEAD", sha1, flag, cb_data);

	return 0;
}

int head_ref(each_ref_fn fn, void *cb_data)
{
	return do_head_ref(NULL, fn, cb_data);
}

int head_ref_submodule(const char *submodule, each_ref_fn fn, void *cb_data)
{
	return do_head_ref(submodule, fn, cb_data);
}

int for_each_ref(each_ref_fn fn, void *cb_data)
{
	return do_for_each_ref(&ref_cache, "", fn, 0, 0, cb_data);
}

int for_each_ref_submodule(const char *submodule, each_ref_fn fn, void *cb_data)
{
	return do_for_each_ref(get_ref_cache(submodule), "", fn, 0, 0, cb_data);
}

int for_each_ref_in(const char *prefix, each_ref_fn fn, void *cb_data)
{
	return do_for_each_ref(&ref_cache, prefix, fn, strlen(prefix), 0, cb_data);
}

int for_each_ref_in_submodule(const char *submodule, const char *prefix,
		each_ref_fn fn, void *cb_data)
{
	return do_for_each_ref(get_ref_cache(submodule), prefix, fn, strlen(prefix), 0, cb_data);
}

int for_each_tag_ref(each_ref_fn fn, void *cb_data)
{
	return for_each_ref_in("refs/tags/", fn, cb_data);
}

int for_each_tag_ref_submodule(const char *submodule, each_ref_fn fn, void *cb_data)
{
	return for_each_ref_in_submodule(submodule, "refs/tags/", fn, cb_data);
}

int for_each_branch_ref(each_ref_fn fn, void *cb_data)
{
	return for_each_ref_in("refs/heads/", fn, cb_data);
}

int for_each_branch_ref_submodule(const char *submodule, each_ref_fn fn, void *cb_data)
{
	return for_each_ref_in_submodule(submodule, "refs/heads/", fn, cb_data);
}

int for_each_remote_ref(each_ref_fn fn, void *cb_data)
{
	return for_each_ref_in("refs/remotes/", fn, cb_data);
}

int for_each_remote_ref_submodule(const char *submodule, each_ref_fn fn, void *cb_data)
{
	return for_each_ref_in_submodule(submodule, "refs/remotes/", fn, cb_data);
}

int for_each_replace_ref(each_ref_fn fn, void *cb_data)
{
	return do_for_each_ref(&ref_cache, "refs/replace/", fn, 13, 0, cb_data);
}

int head_ref_namespaced(each_ref_fn fn, void *cb_data)
{
	struct strbuf buf = STRBUF_INIT;
	int ret = 0;
	unsigned char sha1[20];
	int flag;

	strbuf_addf(&buf, "%sHEAD", get_git_namespace());
	if (!read_ref_full(buf.buf, sha1, 1, &flag))
		ret = fn(buf.buf, sha1, flag, cb_data);
	strbuf_release(&buf);

	return ret;
}

int for_each_namespaced_ref(each_ref_fn fn, void *cb_data)
{
	struct strbuf buf = STRBUF_INIT;
	int ret;
	strbuf_addf(&buf, "%srefs/", get_git_namespace());
	ret = do_for_each_ref(&ref_cache, buf.buf, fn, 0, 0, cb_data);
	strbuf_release(&buf);
	return ret;
}

int for_each_glob_ref_in(each_ref_fn fn, const char *pattern,
	const char *prefix, void *cb_data)
{
	struct strbuf real_pattern = STRBUF_INIT;
	struct ref_filter filter;
	int ret;

	if (!prefix && !starts_with(pattern, "refs/"))
		strbuf_addstr(&real_pattern, "refs/");
	else if (prefix)
		strbuf_addstr(&real_pattern, prefix);
	strbuf_addstr(&real_pattern, pattern);

	if (!has_glob_specials(pattern)) {
		/* Append implied '/' '*' if not present. */
		if (real_pattern.buf[real_pattern.len - 1] != '/')
			strbuf_addch(&real_pattern, '/');
		/* No need to check for '*', there is none. */
		strbuf_addch(&real_pattern, '*');
	}

	filter.pattern = real_pattern.buf;
	filter.fn = fn;
	filter.cb_data = cb_data;
	ret = for_each_ref(filter_refs, &filter);

	strbuf_release(&real_pattern);
	return ret;
}

int for_each_glob_ref(each_ref_fn fn, const char *pattern, void *cb_data)
{
	return for_each_glob_ref_in(fn, pattern, NULL, cb_data);
}

int for_each_rawref(each_ref_fn fn, void *cb_data)
{
	return do_for_each_ref(&ref_cache, "", fn, 0,
			       DO_FOR_EACH_INCLUDE_BROKEN, cb_data);
}

const char *prettify_refname(const char *name)
{
	return name + (
		starts_with(name, "refs/heads/") ? 11 :
		starts_with(name, "refs/tags/") ? 10 :
		starts_with(name, "refs/remotes/") ? 13 :
		0);
}

static const char *ref_rev_parse_rules[] = {
	"%.*s",
	"refs/%.*s",
	"refs/tags/%.*s",
	"refs/heads/%.*s",
	"refs/remotes/%.*s",
	"refs/remotes/%.*s/HEAD",
	NULL
};

int refname_match(const char *abbrev_name, const char *full_name)
{
	const char **p;
	const int abbrev_name_len = strlen(abbrev_name);

	for (p = ref_rev_parse_rules; *p; p++) {
		if (!strcmp(full_name, mkpath(*p, abbrev_name_len, abbrev_name))) {
			return 1;
		}
	}

	return 0;
}

/* This function should make sure errno is meaningful on error */
static struct ref_lock *verify_lock(struct ref_lock *lock,
	const unsigned char *old_sha1, int mustexist)
{
	if (read_ref_full(lock->ref_name, lock->old_sha1, mustexist, NULL)) {
		int save_errno = errno;
		error("Can't verify ref %s", lock->ref_name);
		unlock_ref(lock);
		errno = save_errno;
		return NULL;
	}
	if (hashcmp(lock->old_sha1, old_sha1)) {
		error("Ref %s is at %s but expected %s", lock->ref_name,
			sha1_to_hex(lock->old_sha1), sha1_to_hex(old_sha1));
		unlock_ref(lock);
		errno = EBUSY;
		return NULL;
	}
	return lock;
}

static int remove_empty_directories(const char *file)
{
	/* we want to create a file but there is a directory there;
	 * if that is an empty directory (or a directory that contains
	 * only empty directories), remove them.
	 */
	struct strbuf path;
	int result, save_errno;

	strbuf_init(&path, 20);
	strbuf_addstr(&path, file);

	result = remove_dir_recursively(&path, REMOVE_DIR_EMPTY_ONLY);
	save_errno = errno;

	strbuf_release(&path);
	errno = save_errno;

	return result;
}

/*
 * *string and *len will only be substituted, and *string returned (for
 * later free()ing) if the string passed in is a magic short-hand form
 * to name a branch.
 */
static char *substitute_branch_name(const char **string, int *len)
{
	struct strbuf buf = STRBUF_INIT;
	int ret = interpret_branch_name(*string, *len, &buf);

	if (ret == *len) {
		size_t size;
		*string = strbuf_detach(&buf, &size);
		*len = size;
		return (char *)*string;
	}

	return NULL;
}

int dwim_ref(const char *str, int len, unsigned char *sha1, char **ref)
{
	char *last_branch = substitute_branch_name(&str, &len);
	const char **p, *r;
	int refs_found = 0;

	*ref = NULL;
	for (p = ref_rev_parse_rules; *p; p++) {
		char fullref[PATH_MAX];
		unsigned char sha1_from_ref[20];
		unsigned char *this_result;
		int flag;

		this_result = refs_found ? sha1_from_ref : sha1;
		mksnpath(fullref, sizeof(fullref), *p, len, str);
		r = resolve_ref_unsafe(fullref, this_result, 1, &flag);
		if (r) {
			if (!refs_found++)
				*ref = xstrdup(r);
			if (!warn_ambiguous_refs)
				break;
		} else if ((flag & REF_ISSYMREF) && strcmp(fullref, "HEAD")) {
			warning("ignoring dangling symref %s.", fullref);
		} else if ((flag & REF_ISBROKEN) && strchr(fullref, '/')) {
			warning("ignoring broken ref %s.", fullref);
		}
	}
	free(last_branch);
	return refs_found;
}

int dwim_log(const char *str, int len, unsigned char *sha1, char **log)
{
	char *last_branch = substitute_branch_name(&str, &len);
	const char **p;
	int logs_found = 0;

	*log = NULL;
	for (p = ref_rev_parse_rules; *p; p++) {
		unsigned char hash[20];
		char path[PATH_MAX];
		const char *ref, *it;

		mksnpath(path, sizeof(path), *p, len, str);
		ref = resolve_ref_unsafe(path, hash, 1, NULL);
		if (!ref)
			continue;
		if (reflog_exists(path))
			it = path;
		else if (strcmp(ref, path) && reflog_exists(ref))
			it = ref;
		else
			continue;
		if (!logs_found++) {
			*log = xstrdup(it);
			hashcpy(sha1, hash);
		}
		if (!warn_ambiguous_refs)
			break;
	}
	free(last_branch);
	return logs_found;
}

/*
 * Locks a "refs/" ref returning the lock on success and NULL on failure.
 * On failure errno is set to something meaningful.
 */
static struct ref_lock *lock_ref_sha1_basic(const char *refname,
					    const unsigned char *old_sha1,
					    int flags, int *type_p)
{
	const char *ref_file;
	const char *orig_refname = refname;
	struct ref_lock *lock;
	int last_errno = 0;
	int type, lflags;
	int mustexist = (old_sha1 && !is_null_sha1(old_sha1));
	int missing = 0;
	int attempts_remaining = 3;

	lock = xcalloc(1, sizeof(struct ref_lock));
	lock->lock_fd = -1;

	refname = resolve_ref_unsafe(refname, lock->old_sha1, mustexist, &type);
	if (!refname && errno == EISDIR) {
		/* we are trying to lock foo but we used to
		 * have foo/bar which now does not exist;
		 * it is normal for the empty directory 'foo'
		 * to remain.
		 */
		ref_file = git_path("%s", orig_refname);
		if (remove_empty_directories(ref_file)) {
			last_errno = errno;
			error("there are still refs under '%s'", orig_refname);
			goto error_return;
		}
		refname = resolve_ref_unsafe(orig_refname, lock->old_sha1, mustexist, &type);
	}
	if (type_p)
	    *type_p = type;
	if (!refname) {
		last_errno = errno;
		error("unable to resolve reference %s: %s",
			orig_refname, strerror(errno));
		goto error_return;
	}
	missing = is_null_sha1(lock->old_sha1);
	/* When the ref did not exist and we are creating it,
	 * make sure there is no existing ref that is packed
	 * whose name begins with our refname, nor a ref whose
	 * name is a proper prefix of our refname.
	 */
	if (missing &&
	     !is_refname_available(refname, NULL, get_packed_refs(&ref_cache))) {
		last_errno = ENOTDIR;
		goto error_return;
	}

	lock->lk = xcalloc(1, sizeof(struct lock_file));

	lflags = 0;
	if (flags & REF_NODEREF) {
		refname = orig_refname;
		lflags |= LOCK_NO_DEREF;
	}
	lock->ref_name = xstrdup(refname);
	lock->orig_ref_name = xstrdup(orig_refname);
	ref_file = git_path("%s", refname);
	if (missing)
		lock->force_write = 1;
	if ((flags & REF_NODEREF) && (type & REF_ISSYMREF))
		lock->force_write = 1;

 retry:
	switch (safe_create_leading_directories_const(ref_file)) {
	case SCLD_OK:
		break; /* success */
	case SCLD_VANISHED:
		if (--attempts_remaining > 0)
			goto retry;
		/* fall through */
	default:
		last_errno = errno;
		error("unable to create directory for %s", ref_file);
		goto error_return;
	}

	lock->lock_fd = hold_lock_file_for_update(lock->lk, ref_file, lflags);
	if (lock->lock_fd < 0) {
		if (errno == ENOENT && --attempts_remaining > 0)
			/*
			 * Maybe somebody just deleted one of the
			 * directories leading to ref_file.  Try
			 * again:
			 */
			goto retry;
		else
			unable_to_lock_die(ref_file, errno);
	}
	return old_sha1 ? verify_lock(lock, old_sha1, mustexist) : lock;

 error_return:
	unlock_ref(lock);
	errno = last_errno;
	return NULL;
}

struct ref_lock *lock_any_ref_for_update(const char *refname,
					 const unsigned char *old_sha1,
					 int flags, int *type_p)
{
	if (check_refname_format(refname, REFNAME_ALLOW_ONELEVEL))
		return NULL;
	return lock_ref_sha1_basic(refname, old_sha1, flags, type_p);
}

/*
 * Write an entry to the packed-refs file for the specified refname.
 * If peeled is non-NULL, write it as the entry's peeled value.
 */
static void write_packed_entry(FILE *fh, char *refname, unsigned char *sha1,
			       unsigned char *peeled)
{
	fprintf_or_die(fh, "%s %s\n", sha1_to_hex(sha1), refname);
	if (peeled)
		fprintf_or_die(fh, "^%s\n", sha1_to_hex(peeled));
}

/*
 * An each_ref_entry_fn that writes the entry to a packed-refs file.
 */
static int write_packed_entry_fn(struct ref_entry *entry, void *cb_data)
{
	enum peel_status peel_status = peel_entry(entry, 0);

	if (peel_status != PEEL_PEELED && peel_status != PEEL_NON_TAG)
		error("internal error: %s is not a valid packed reference!",
		      entry->name);
	write_packed_entry(cb_data, entry->name, entry->u.value.sha1,
			   peel_status == PEEL_PEELED ?
			   entry->u.value.peeled : NULL);
	return 0;
}

/* This should return a meaningful errno on failure */
int lock_packed_refs(int flags)
{
	struct packed_ref_cache *packed_ref_cache;

	if (hold_lock_file_for_update(&packlock, git_path("packed-refs"), flags) < 0)
		return -1;
	/*
	 * Get the current packed-refs while holding the lock.  If the
	 * packed-refs file has been modified since we last read it,
	 * this will automatically invalidate the cache and re-read
	 * the packed-refs file.
	 */
	packed_ref_cache = get_packed_ref_cache(&ref_cache);
	packed_ref_cache->lock = &packlock;
	/* Increment the reference count to prevent it from being freed: */
	acquire_packed_ref_cache(packed_ref_cache);
	return 0;
}

/*
 * Commit the packed refs changes.
 * On error we must make sure that errno contains a meaningful value.
 */
int commit_packed_refs(void)
{
	struct packed_ref_cache *packed_ref_cache =
		get_packed_ref_cache(&ref_cache);
	int error = 0;
	int save_errno = 0;
	FILE *out;

	if (!packed_ref_cache->lock)
		die("internal error: packed-refs not locked");

	out = fdopen(packed_ref_cache->lock->fd, "w");
	if (!out)
		die_errno("unable to fdopen packed-refs descriptor");

	fprintf_or_die(out, "%s", PACKED_REFS_HEADER);
	do_for_each_entry_in_dir(get_packed_ref_dir(packed_ref_cache),
				 0, write_packed_entry_fn, out);
	if (fclose(out))
		die_errno("write error");
	packed_ref_cache->lock->fd = -1;

	if (commit_lock_file(packed_ref_cache->lock)) {
		save_errno = errno;
		error = -1;
	}
	packed_ref_cache->lock = NULL;
	release_packed_ref_cache(packed_ref_cache);
	errno = save_errno;
	return error;
}

void rollback_packed_refs(void)
{
	struct packed_ref_cache *packed_ref_cache =
		get_packed_ref_cache(&ref_cache);

	if (!packed_ref_cache->lock)
		die("internal error: packed-refs not locked");
	rollback_lock_file(packed_ref_cache->lock);
	packed_ref_cache->lock = NULL;
	release_packed_ref_cache(packed_ref_cache);
	clear_packed_ref_cache(&ref_cache);
}

struct ref_to_prune {
	struct ref_to_prune *next;
	unsigned char sha1[20];
	char name[FLEX_ARRAY];
};

struct pack_refs_cb_data {
	unsigned int flags;
	struct ref_dir *packed_refs;
	struct ref_to_prune *ref_to_prune;
};

/*
 * An each_ref_entry_fn that is run over loose references only.  If
 * the loose reference can be packed, add an entry in the packed ref
 * cache.  If the reference should be pruned, also add it to
 * ref_to_prune in the pack_refs_cb_data.
 */
static int pack_if_possible_fn(struct ref_entry *entry, void *cb_data)
{
	struct pack_refs_cb_data *cb = cb_data;
	enum peel_status peel_status;
	struct ref_entry *packed_entry;
	int is_tag_ref = starts_with(entry->name, "refs/tags/");

	/* ALWAYS pack tags */
	if (!(cb->flags & PACK_REFS_ALL) && !is_tag_ref)
		return 0;

	/* Do not pack symbolic or broken refs: */
	if ((entry->flag & REF_ISSYMREF) || !ref_resolves_to_object(entry))
		return 0;

	/* Add a packed ref cache entry equivalent to the loose entry. */
	peel_status = peel_entry(entry, 1);
	if (peel_status != PEEL_PEELED && peel_status != PEEL_NON_TAG)
		die("internal error peeling reference %s (%s)",
		    entry->name, sha1_to_hex(entry->u.value.sha1));
	packed_entry = find_ref(cb->packed_refs, entry->name);
	if (packed_entry) {
		/* Overwrite existing packed entry with info from loose entry */
		packed_entry->flag = REF_ISPACKED | REF_KNOWS_PEELED;
		hashcpy(packed_entry->u.value.sha1, entry->u.value.sha1);
	} else {
		packed_entry = create_ref_entry(entry->name, entry->u.value.sha1,
						REF_ISPACKED | REF_KNOWS_PEELED, 0);
		add_ref(cb->packed_refs, packed_entry);
	}
	hashcpy(packed_entry->u.value.peeled, entry->u.value.peeled);

	/* Schedule the loose reference for pruning if requested. */
	if ((cb->flags & PACK_REFS_PRUNE)) {
		int namelen = strlen(entry->name) + 1;
		struct ref_to_prune *n = xcalloc(1, sizeof(*n) + namelen);
		hashcpy(n->sha1, entry->u.value.sha1);
		strcpy(n->name, entry->name);
		n->next = cb->ref_to_prune;
		cb->ref_to_prune = n;
	}
	return 0;
}

/*
 * Remove empty parents, but spare refs/ and immediate subdirs.
 * Note: munges *name.
 */
static void try_remove_empty_parents(char *name)
{
	char *p, *q;
	int i;
	p = name;
	for (i = 0; i < 2; i++) { /* refs/{heads,tags,...}/ */
		while (*p && *p != '/')
			p++;
		/* tolerate duplicate slashes; see check_refname_format() */
		while (*p == '/')
			p++;
	}
	for (q = p; *q; q++)
		;
	while (1) {
		while (q > p && *q != '/')
			q--;
		while (q > p && *(q-1) == '/')
			q--;
		if (q == p)
			break;
		*q = '\0';
		if (rmdir(git_path("%s", name)))
			break;
	}
}

/* make sure nobody touched the ref, and unlink */
static void prune_ref(struct ref_to_prune *r)
{
	struct ref_transaction *transaction;
	struct strbuf err = STRBUF_INIT;

	if (check_refname_format(r->name, 0))
		return;

	transaction = ref_transaction_begin(&err);
	if (!transaction ||
	    ref_transaction_delete(transaction, r->name, r->sha1,
				   REF_ISPRUNING, 1, &err) ||
	    ref_transaction_commit(transaction, NULL, &err)) {
		ref_transaction_free(transaction);
		error("%s", err.buf);
		strbuf_release(&err);
		return;
	}
	ref_transaction_free(transaction);
	strbuf_release(&err);
	try_remove_empty_parents(r->name);
}

static void prune_refs(struct ref_to_prune *r)
{
	while (r) {
		prune_ref(r);
		r = r->next;
	}
}

int pack_refs(unsigned int flags)
{
	struct pack_refs_cb_data cbdata;

	memset(&cbdata, 0, sizeof(cbdata));
	cbdata.flags = flags;

	lock_packed_refs(LOCK_DIE_ON_ERROR);
	cbdata.packed_refs = get_packed_refs(&ref_cache);

	do_for_each_entry_in_dir(get_loose_refs(&ref_cache), 0,
				 pack_if_possible_fn, &cbdata);

	if (commit_packed_refs())
		die_errno("unable to overwrite old ref-pack file");

	prune_refs(cbdata.ref_to_prune);
	return 0;
}

/*
 * If entry is no longer needed in packed-refs, add it to the string
 * list pointed to by cb_data.  Reasons for deleting entries:
 *
 * - Entry is broken.
 * - Entry is overridden by a loose ref.
 * - Entry does not point at a valid object.
 *
 * In the first and third cases, also emit an error message because these
 * are indications of repository corruption.
 */
static int curate_packed_ref_fn(struct ref_entry *entry, void *cb_data)
{
	struct string_list *refs_to_delete = cb_data;

	if (entry->flag & REF_ISBROKEN) {
		/* This shouldn't happen to packed refs. */
		error("%s is broken!", entry->name);
		string_list_append(refs_to_delete, entry->name);
		return 0;
	}
	if (!has_sha1_file(entry->u.value.sha1)) {
		unsigned char sha1[20];
		int flags;

		if (read_ref_full(entry->name, sha1, 0, &flags))
			/* We should at least have found the packed ref. */
			die("Internal error");
		if ((flags & REF_ISSYMREF) || !(flags & REF_ISPACKED)) {
			/*
			 * This packed reference is overridden by a
			 * loose reference, so it is OK that its value
			 * is no longer valid; for example, it might
			 * refer to an object that has been garbage
			 * collected.  For this purpose we don't even
			 * care whether the loose reference itself is
			 * invalid, broken, symbolic, etc.  Silently
			 * remove the packed reference.
			 */
			string_list_append(refs_to_delete, entry->name);
			return 0;
		}
		/*
		 * There is no overriding loose reference, so the fact
		 * that this reference doesn't refer to a valid object
		 * indicates some kind of repository corruption.
		 * Report the problem, then omit the reference from
		 * the output.
		 */
		error("%s does not point to a valid object!", entry->name);
		string_list_append(refs_to_delete, entry->name);
		return 0;
	}

	return 0;
}

int repack_without_refs(const char **refnames, int n, struct strbuf *err)
{
	struct ref_dir *packed;
	struct string_list refs_to_delete = STRING_LIST_INIT_DUP;
	struct string_list_item *ref_to_delete;
	int i, ret, removed = 0;

	/* Look for a packed ref */
	for (i = 0; i < n; i++)
		if (get_packed_ref(refnames[i]))
			break;

	/* Avoid locking if we have nothing to do */
	if (i == n)
		return 0; /* no refname exists in packed refs */

	if (lock_packed_refs(0)) {
		if (err) {
			unable_to_lock_message(git_path("packed-refs"), errno,
					       err);
			return -1;
		}
		unable_to_lock_error(git_path("packed-refs"), errno);
		return error("cannot delete '%s' from packed refs", refnames[i]);
	}
	packed = get_packed_refs(&ref_cache);

	/* Remove refnames from the cache */
	for (i = 0; i < n; i++)
		if (remove_entry(packed, refnames[i]) != -1)
			removed = 1;
	if (!removed) {
		/*
		 * All packed entries disappeared while we were
		 * acquiring the lock.
		 */
		rollback_packed_refs();
		return 0;
	}

	/* Remove any other accumulated cruft */
	do_for_each_entry_in_dir(packed, 0, curate_packed_ref_fn, &refs_to_delete);
	for_each_string_list_item(ref_to_delete, &refs_to_delete) {
		if (remove_entry(packed, ref_to_delete->string) == -1)
			die("internal error");
	}

	/* Write what remains */
	ret = commit_packed_refs();
	if (ret && err)
		strbuf_addf(err, "unable to overwrite old ref-pack file: %s",
			    strerror(errno));
	return ret;
}

static int delete_ref_loose(struct ref_lock *lock, int flag)
{
	if (!(flag & REF_ISPACKED) || flag & REF_ISSYMREF) {
		/*
		 * loose.  The loose file name is the same as the
		 * lockfile name, minus ".lock":
		 */
		char *loose_filename = get_locked_file_path(lock->lk);
		int err = unlink_or_warn(loose_filename);
		free(loose_filename);
		if (err && errno != ENOENT)
			return 1;
	}
	return 0;
}

int delete_ref(const char *refname, const unsigned char *sha1, int delopt)
{
	struct ref_transaction *transaction;
	struct strbuf err = STRBUF_INIT;

	transaction = ref_transaction_begin(&err);
	if (!transaction ||
	    ref_transaction_delete(transaction, refname, sha1, delopt,
				   sha1 && !is_null_sha1(sha1), &err) ||
	    ref_transaction_commit(transaction, NULL, &err)) {
		error("%s", err.buf);
		ref_transaction_free(transaction);
		strbuf_release(&err);
		return 1;
	}
	ref_transaction_free(transaction);
	strbuf_release(&err);
	return 0;
}

/*
 * People using contrib's git-new-workdir have .git/logs/refs ->
 * /some/other/path/.git/logs/refs, and that may live on another device.
 *
 * IOW, to avoid cross device rename errors, the temporary renamed log must
 * live into logs/refs.
 */
#define TMP_RENAMED_LOG  "logs/refs/.tmp-renamed-log"

static int rename_tmp_log(const char *newrefname)
{
	int attempts_remaining = 4;

 retry:
	switch (safe_create_leading_directories_const(git_path("logs/%s", newrefname))) {
	case SCLD_OK:
		break; /* success */
	case SCLD_VANISHED:
		if (--attempts_remaining > 0)
			goto retry;
		/* fall through */
	default:
		error("unable to create directory for %s", newrefname);
		return -1;
	}

	if (rename(git_path(TMP_RENAMED_LOG), git_path("logs/%s", newrefname))) {
		if ((errno==EISDIR || errno==ENOTDIR) && --attempts_remaining > 0) {
			/*
			 * rename(a, b) when b is an existing
			 * directory ought to result in ISDIR, but
			 * Solaris 5.8 gives ENOTDIR.  Sheesh.
			 */
			if (remove_empty_directories(git_path("logs/%s", newrefname))) {
				error("Directory not empty: logs/%s", newrefname);
				return -1;
			}
			goto retry;
		} else if (errno == ENOENT && --attempts_remaining > 0) {
			/*
			 * Maybe another process just deleted one of
			 * the directories in the path to newrefname.
			 * Try again from the beginning.
			 */
			goto retry;
		} else {
			error("unable to move logfile "TMP_RENAMED_LOG" to logs/%s: %s",
				newrefname, strerror(errno));
			return -1;
		}
	}
	return 0;
}

int rename_ref(const char *oldrefname, const char *newrefname, const char *logmsg)
{
	unsigned char sha1[20], orig_sha1[20];
	int flag = 0, logmoved = 0;
	struct ref_lock *lock;
	struct stat loginfo;
	int log = !lstat(git_path("logs/%s", oldrefname), &loginfo);
	const char *symref = NULL;

	if (log && S_ISLNK(loginfo.st_mode))
		return error("reflog for %s is a symlink", oldrefname);

	symref = resolve_ref_unsafe(oldrefname, orig_sha1, 1, &flag);
	if (flag & REF_ISSYMREF)
		return error("refname %s is a symbolic ref, renaming it is not supported",
			oldrefname);
	if (!symref)
		return error("refname %s not found", oldrefname);

	if (!is_refname_available(newrefname, oldrefname, get_packed_refs(&ref_cache)))
		return 1;

	if (!is_refname_available(newrefname, oldrefname, get_loose_refs(&ref_cache)))
		return 1;

	if (log && rename(git_path("logs/%s", oldrefname), git_path(TMP_RENAMED_LOG)))
		return error("unable to move logfile logs/%s to "TMP_RENAMED_LOG": %s",
			oldrefname, strerror(errno));

	if (delete_ref(oldrefname, orig_sha1, REF_NODEREF)) {
		error("unable to delete old %s", oldrefname);
		goto rollback;
	}

	if (!read_ref_full(newrefname, sha1, 1, &flag) &&
	    delete_ref(newrefname, sha1, REF_NODEREF)) {
		if (errno==EISDIR) {
			if (remove_empty_directories(git_path("%s", newrefname))) {
				error("Directory not empty: %s", newrefname);
				goto rollback;
			}
		} else {
			error("unable to delete existing %s", newrefname);
			goto rollback;
		}
	}

	if (log && rename_tmp_log(newrefname))
		goto rollback;

	logmoved = log;

	lock = lock_ref_sha1_basic(newrefname, NULL, 0, NULL);
	if (!lock) {
		error("unable to lock %s for update", newrefname);
		goto rollback;
	}
	lock->force_write = 1;
	hashcpy(lock->old_sha1, orig_sha1);
	if (write_ref_sha1(lock, orig_sha1, logmsg)) {
		error("unable to write current sha1 into %s", newrefname);
		goto rollback;
	}

	return 0;

 rollback:
	lock = lock_ref_sha1_basic(oldrefname, NULL, 0, NULL);
	if (!lock) {
		error("unable to lock %s for rollback", oldrefname);
		goto rollbacklog;
	}

	lock->force_write = 1;
	flag = log_all_ref_updates;
	log_all_ref_updates = 0;
	if (write_ref_sha1(lock, orig_sha1, NULL))
		error("unable to write current sha1 into %s", oldrefname);
	log_all_ref_updates = flag;

 rollbacklog:
	if (logmoved && rename(git_path("logs/%s", newrefname), git_path("logs/%s", oldrefname)))
		error("unable to restore logfile %s from %s: %s",
			oldrefname, newrefname, strerror(errno));
	if (!logmoved && log &&
	    rename(git_path(TMP_RENAMED_LOG), git_path("logs/%s", oldrefname)))
		error("unable to restore logfile %s from "TMP_RENAMED_LOG": %s",
			oldrefname, strerror(errno));

	return 1;
}

int close_ref(struct ref_lock *lock)
{
	if (close_lock_file(lock->lk))
		return -1;
	lock->lock_fd = -1;
	return 0;
}

int commit_ref(struct ref_lock *lock)
{
	if (commit_lock_file(lock->lk))
		return -1;
	lock->lock_fd = -1;
	return 0;
}

void unlock_ref(struct ref_lock *lock)
{
	/* Do not free lock->lk -- atexit() still looks at them */
	if (lock->lk)
		rollback_lock_file(lock->lk);
	free(lock->ref_name);
	free(lock->orig_ref_name);
	free(lock);
}

/*
 * copy the reflog message msg to buf, which has been allocated sufficiently
 * large, while cleaning up the whitespaces.  Especially, convert LF to space,
 * because reflog file is one line per entry.
 */
static int copy_msg(char *buf, const char *msg)
{
	char *cp = buf;
	char c;
	int wasspace = 1;

	*cp++ = '\t';
	while ((c = *msg++)) {
		if (wasspace && isspace(c))
			continue;
		wasspace = isspace(c);
		if (wasspace)
			c = ' ';
		*cp++ = c;
	}
	while (buf < cp && isspace(cp[-1]))
		cp--;
	*cp++ = '\n';
	return cp - buf;
}

<<<<<<< HEAD
/* This function must set a meaningful errno on failure */
int log_ref_setup(const char *refname, char *logfile, int bufsize)
=======
int log_ref_setup(const char *refname, struct strbuf *logfile)
>>>>>>> 1b09db32
{
	int logfd, oflags = O_APPEND | O_WRONLY;

	strbuf_git_path(logfile, "logs/%s", refname);
	if (log_all_ref_updates &&
	    (starts_with(refname, "refs/heads/") ||
	     starts_with(refname, "refs/remotes/") ||
	     starts_with(refname, "refs/notes/") ||
	     !strcmp(refname, "HEAD"))) {
<<<<<<< HEAD
		if (safe_create_leading_directories(logfile) < 0) {
			int save_errno = errno;
			error("unable to create directory for %s", logfile);
			errno = save_errno;
			return -1;
		}
=======
		if (safe_create_leading_directories(logfile->buf) < 0)
			return error("unable to create directory for %s",
				     logfile->buf);
>>>>>>> 1b09db32
		oflags |= O_CREAT;
	}

	logfd = open(logfile->buf, oflags, 0666);
	if (logfd < 0) {
		if (!(oflags & O_CREAT) && errno == ENOENT)
			return 0;

		if ((oflags & O_CREAT) && errno == EISDIR) {
<<<<<<< HEAD
			if (remove_empty_directories(logfile)) {
				int save_errno = errno;
				error("There are still logs under '%s'",
				      logfile);
				errno = save_errno;
				return -1;
=======
			if (remove_empty_directories(logfile->buf)) {
				return error("There are still logs under '%s'",
					     logfile->buf);
>>>>>>> 1b09db32
			}
			logfd = open(logfile->buf, oflags, 0666);
		}

<<<<<<< HEAD
		if (logfd < 0) {
			int save_errno = errno;
			error("Unable to append to %s: %s", logfile,
			      strerror(errno));
			errno = save_errno;
			return -1;
		}
=======
		if (logfd < 0)
			return error("Unable to append to %s: %s",
				     logfile->buf, strerror(errno));
>>>>>>> 1b09db32
	}

	adjust_shared_perm(logfile->buf);
	close(logfd);
	return 0;
}

static int log_ref_write(const char *refname, const unsigned char *old_sha1,
			 const unsigned char *new_sha1, const char *msg)
{
	int logfd, result, written, oflags = O_APPEND | O_WRONLY;
	unsigned maxlen, len;
	int msglen;
	struct strbuf sb_log_file = STRBUF_INIT;
	const char *log_file;
	char *logrec;
	const char *committer;

	if (log_all_ref_updates < 0)
		log_all_ref_updates = !is_bare_repository();

	result = log_ref_setup(refname, &sb_log_file);
	if (result)
		goto done;
	log_file = sb_log_file.buf;

	logfd = open(log_file, oflags);
	if (logfd < 0)
		goto done;
	msglen = msg ? strlen(msg) : 0;
	committer = git_committer_info(0);
	maxlen = strlen(committer) + msglen + 100;
	logrec = xmalloc(maxlen);
	len = sprintf(logrec, "%s %s %s\n",
		      sha1_to_hex(old_sha1),
		      sha1_to_hex(new_sha1),
		      committer);
	if (msglen)
		len += copy_msg(logrec + len - 1, msg) - 1;
	written = len <= maxlen ? write_in_full(logfd, logrec, len) : -1;
	free(logrec);
<<<<<<< HEAD
	if (written != len) {
		int save_errno = errno;
		close(logfd);
		error("Unable to append to %s", log_file);
		errno = save_errno;
		return -1;
	}
	if (close(logfd)) {
		int save_errno = errno;
		error("Unable to append to %s", log_file);
		errno = save_errno;
		return -1;
	}
	return 0;
=======
	if (close(logfd) != 0 || written != len) {
		error("Unable to append to %s", log_file);
		result = -1;
	}
done:
	strbuf_release(&sb_log_file);
	return result;
>>>>>>> 1b09db32
}

int is_branch(const char *refname)
{
	return !strcmp(refname, "HEAD") || starts_with(refname, "refs/heads/");
}

/* This function must return a meaningful errno */
int write_ref_sha1(struct ref_lock *lock,
	const unsigned char *sha1, const char *logmsg)
{
	static char term = '\n';
	struct object *o;

	if (!lock) {
		errno = EINVAL;
		return -1;
	}
	if (!lock->force_write && !hashcmp(lock->old_sha1, sha1)) {
		unlock_ref(lock);
		return 0;
	}
	o = parse_object(sha1);
	if (!o) {
		error("Trying to write ref %s with nonexistent object %s",
			lock->ref_name, sha1_to_hex(sha1));
		unlock_ref(lock);
		errno = EINVAL;
		return -1;
	}
	if (o->type != OBJ_COMMIT && is_branch(lock->ref_name)) {
		error("Trying to write non-commit object %s to branch %s",
			sha1_to_hex(sha1), lock->ref_name);
		unlock_ref(lock);
		errno = EINVAL;
		return -1;
	}
	if (write_in_full(lock->lock_fd, sha1_to_hex(sha1), 40) != 40 ||
	    write_in_full(lock->lock_fd, &term, 1) != 1 ||
	    close_ref(lock) < 0) {
		int save_errno = errno;
		error("Couldn't write %s", lock->lk->filename.buf);
		unlock_ref(lock);
		errno = save_errno;
		return -1;
	}
	clear_loose_ref_cache(&ref_cache);
	if (log_ref_write(lock->ref_name, lock->old_sha1, sha1, logmsg) < 0 ||
	    (strcmp(lock->ref_name, lock->orig_ref_name) &&
	     log_ref_write(lock->orig_ref_name, lock->old_sha1, sha1, logmsg) < 0)) {
		unlock_ref(lock);
		return -1;
	}
	if (strcmp(lock->orig_ref_name, "HEAD") != 0) {
		/*
		 * Special hack: If a branch is updated directly and HEAD
		 * points to it (may happen on the remote side of a push
		 * for example) then logically the HEAD reflog should be
		 * updated too.
		 * A generic solution implies reverse symref information,
		 * but finding all symrefs pointing to the given branch
		 * would be rather costly for this rare event (the direct
		 * update of a branch) to be worth it.  So let's cheat and
		 * check with HEAD only which should cover 99% of all usage
		 * scenarios (even 100% of the default ones).
		 */
		unsigned char head_sha1[20];
		int head_flag;
		const char *head_ref;
		head_ref = resolve_ref_unsafe("HEAD", head_sha1, 1, &head_flag);
		if (head_ref && (head_flag & REF_ISSYMREF) &&
		    !strcmp(head_ref, lock->ref_name))
			log_ref_write("HEAD", lock->old_sha1, sha1, logmsg);
	}
	if (commit_ref(lock)) {
		error("Couldn't set %s", lock->ref_name);
		unlock_ref(lock);
		return -1;
	}
	unlock_ref(lock);
	return 0;
}

int create_symref(const char *ref_target, const char *refs_heads_master,
		  const char *logmsg)
{
	const char *lockpath;
	char ref[1000];
	int fd, len, written;
	char *git_HEAD = git_pathdup("%s", ref_target);
	unsigned char old_sha1[20], new_sha1[20];

	if (logmsg && read_ref(ref_target, old_sha1))
		hashclr(old_sha1);

	if (safe_create_leading_directories(git_HEAD) < 0)
		return error("unable to create directory for %s", git_HEAD);

#ifndef NO_SYMLINK_HEAD
	if (prefer_symlink_refs) {
		unlink(git_HEAD);
		if (!symlink(refs_heads_master, git_HEAD))
			goto done;
		fprintf(stderr, "no symlink - falling back to symbolic ref\n");
	}
#endif

	len = snprintf(ref, sizeof(ref), "ref: %s\n", refs_heads_master);
	if (sizeof(ref) <= len) {
		error("refname too long: %s", refs_heads_master);
		goto error_free_return;
	}
	lockpath = mkpath("%s.lock", git_HEAD);
	fd = open(lockpath, O_CREAT | O_EXCL | O_WRONLY, 0666);
	if (fd < 0) {
		error("Unable to open %s for writing", lockpath);
		goto error_free_return;
	}
	written = write_in_full(fd, ref, len);
	if (close(fd) != 0 || written != len) {
		error("Unable to write to %s", lockpath);
		goto error_unlink_return;
	}
	if (rename(lockpath, git_HEAD) < 0) {
		error("Unable to create %s", git_HEAD);
		goto error_unlink_return;
	}
	if (adjust_shared_perm(git_HEAD)) {
		error("Unable to fix permissions on %s", lockpath);
	error_unlink_return:
		unlink_or_warn(lockpath);
	error_free_return:
		free(git_HEAD);
		return -1;
	}

#ifndef NO_SYMLINK_HEAD
	done:
#endif
	if (logmsg && !read_ref(refs_heads_master, new_sha1))
		log_ref_write(ref_target, old_sha1, new_sha1, logmsg);

	free(git_HEAD);
	return 0;
}

struct read_ref_at_cb {
	const char *refname;
	unsigned long at_time;
	int cnt;
	int reccnt;
	unsigned char *sha1;
	int found_it;

	unsigned char osha1[20];
	unsigned char nsha1[20];
	int tz;
	unsigned long date;
	char **msg;
	unsigned long *cutoff_time;
	int *cutoff_tz;
	int *cutoff_cnt;
};

static int read_ref_at_ent(unsigned char *osha1, unsigned char *nsha1,
		const char *email, unsigned long timestamp, int tz,
		const char *message, void *cb_data)
{
	struct read_ref_at_cb *cb = cb_data;

	cb->reccnt++;
	cb->tz = tz;
	cb->date = timestamp;

	if (timestamp <= cb->at_time || cb->cnt == 0) {
		if (cb->msg)
			*cb->msg = xstrdup(message);
		if (cb->cutoff_time)
			*cb->cutoff_time = timestamp;
		if (cb->cutoff_tz)
			*cb->cutoff_tz = tz;
		if (cb->cutoff_cnt)
			*cb->cutoff_cnt = cb->reccnt - 1;
		/*
		 * we have not yet updated cb->[n|o]sha1 so they still
		 * hold the values for the previous record.
		 */
		if (!is_null_sha1(cb->osha1)) {
			hashcpy(cb->sha1, nsha1);
			if (hashcmp(cb->osha1, nsha1))
				warning("Log for ref %s has gap after %s.",
					cb->refname, show_date(cb->date, cb->tz, DATE_RFC2822));
		}
		else if (cb->date == cb->at_time)
			hashcpy(cb->sha1, nsha1);
		else if (hashcmp(nsha1, cb->sha1))
			warning("Log for ref %s unexpectedly ended on %s.",
				cb->refname, show_date(cb->date, cb->tz,
						   DATE_RFC2822));
		hashcpy(cb->osha1, osha1);
		hashcpy(cb->nsha1, nsha1);
		cb->found_it = 1;
		return 1;
	}
	hashcpy(cb->osha1, osha1);
	hashcpy(cb->nsha1, nsha1);
	if (cb->cnt > 0)
		cb->cnt--;
	return 0;
}

static int read_ref_at_ent_oldest(unsigned char *osha1, unsigned char *nsha1,
				  const char *email, unsigned long timestamp,
				  int tz, const char *message, void *cb_data)
{
	struct read_ref_at_cb *cb = cb_data;

	if (cb->msg)
		*cb->msg = xstrdup(message);
	if (cb->cutoff_time)
		*cb->cutoff_time = timestamp;
	if (cb->cutoff_tz)
		*cb->cutoff_tz = tz;
	if (cb->cutoff_cnt)
		*cb->cutoff_cnt = cb->reccnt;
	hashcpy(cb->sha1, osha1);
	if (is_null_sha1(cb->sha1))
		hashcpy(cb->sha1, nsha1);
	/* We just want the first entry */
	return 1;
}

int read_ref_at(const char *refname, unsigned int flags, unsigned long at_time, int cnt,
		unsigned char *sha1, char **msg,
		unsigned long *cutoff_time, int *cutoff_tz, int *cutoff_cnt)
{
	struct read_ref_at_cb cb;

	memset(&cb, 0, sizeof(cb));
	cb.refname = refname;
	cb.at_time = at_time;
	cb.cnt = cnt;
	cb.msg = msg;
	cb.cutoff_time = cutoff_time;
	cb.cutoff_tz = cutoff_tz;
	cb.cutoff_cnt = cutoff_cnt;
	cb.sha1 = sha1;

	for_each_reflog_ent_reverse(refname, read_ref_at_ent, &cb);

	if (!cb.reccnt) {
		if (flags & GET_SHA1_QUIETLY)
			exit(1);
		else
			die("Log for %s is empty.", refname);
	}
	if (cb.found_it)
		return 0;

	for_each_reflog_ent(refname, read_ref_at_ent_oldest, &cb);

	return 1;
}

int reflog_exists(const char *refname)
{
	struct stat st;

	return !lstat(git_path("logs/%s", refname), &st) &&
		S_ISREG(st.st_mode);
}

int delete_reflog(const char *refname)
{
	return remove_path(git_path("logs/%s", refname));
}

static int show_one_reflog_ent(struct strbuf *sb, each_reflog_ent_fn fn, void *cb_data)
{
	unsigned char osha1[20], nsha1[20];
	char *email_end, *message;
	unsigned long timestamp;
	int tz;

	/* old SP new SP name <email> SP time TAB msg LF */
	if (sb->len < 83 || sb->buf[sb->len - 1] != '\n' ||
	    get_sha1_hex(sb->buf, osha1) || sb->buf[40] != ' ' ||
	    get_sha1_hex(sb->buf + 41, nsha1) || sb->buf[81] != ' ' ||
	    !(email_end = strchr(sb->buf + 82, '>')) ||
	    email_end[1] != ' ' ||
	    !(timestamp = strtoul(email_end + 2, &message, 10)) ||
	    !message || message[0] != ' ' ||
	    (message[1] != '+' && message[1] != '-') ||
	    !isdigit(message[2]) || !isdigit(message[3]) ||
	    !isdigit(message[4]) || !isdigit(message[5]))
		return 0; /* corrupt? */
	email_end[1] = '\0';
	tz = strtol(message + 1, NULL, 10);
	if (message[6] != '\t')
		message += 6;
	else
		message += 7;
	return fn(osha1, nsha1, sb->buf + 82, timestamp, tz, message, cb_data);
}

static char *find_beginning_of_line(char *bob, char *scan)
{
	while (bob < scan && *(--scan) != '\n')
		; /* keep scanning backwards */
	/*
	 * Return either beginning of the buffer, or LF at the end of
	 * the previous line.
	 */
	return scan;
}

int for_each_reflog_ent_reverse(const char *refname, each_reflog_ent_fn fn, void *cb_data)
{
	struct strbuf sb = STRBUF_INIT;
	FILE *logfp;
	long pos;
	int ret = 0, at_tail = 1;

	logfp = fopen(git_path("logs/%s", refname), "r");
	if (!logfp)
		return -1;

	/* Jump to the end */
	if (fseek(logfp, 0, SEEK_END) < 0)
		return error("cannot seek back reflog for %s: %s",
			     refname, strerror(errno));
	pos = ftell(logfp);
	while (!ret && 0 < pos) {
		int cnt;
		size_t nread;
		char buf[BUFSIZ];
		char *endp, *scanp;

		/* Fill next block from the end */
		cnt = (sizeof(buf) < pos) ? sizeof(buf) : pos;
		if (fseek(logfp, pos - cnt, SEEK_SET))
			return error("cannot seek back reflog for %s: %s",
				     refname, strerror(errno));
		nread = fread(buf, cnt, 1, logfp);
		if (nread != 1)
			return error("cannot read %d bytes from reflog for %s: %s",
				     cnt, refname, strerror(errno));
		pos -= cnt;

		scanp = endp = buf + cnt;
		if (at_tail && scanp[-1] == '\n')
			/* Looking at the final LF at the end of the file */
			scanp--;
		at_tail = 0;

		while (buf < scanp) {
			/*
			 * terminating LF of the previous line, or the beginning
			 * of the buffer.
			 */
			char *bp;

			bp = find_beginning_of_line(buf, scanp);

			if (*bp != '\n') {
				strbuf_splice(&sb, 0, 0, buf, endp - buf);
				if (pos)
					break; /* need to fill another block */
				scanp = buf - 1; /* leave loop */
			} else {
				/*
				 * (bp + 1) thru endp is the beginning of the
				 * current line we have in sb
				 */
				strbuf_splice(&sb, 0, 0, bp + 1, endp - (bp + 1));
				scanp = bp;
				endp = bp + 1;
			}
			ret = show_one_reflog_ent(&sb, fn, cb_data);
			strbuf_reset(&sb);
			if (ret)
				break;
		}

	}
	if (!ret && sb.len)
		ret = show_one_reflog_ent(&sb, fn, cb_data);

	fclose(logfp);
	strbuf_release(&sb);
	return ret;
}

int for_each_reflog_ent(const char *refname, each_reflog_ent_fn fn, void *cb_data)
{
	FILE *logfp;
	struct strbuf sb = STRBUF_INIT;
	int ret = 0;

	logfp = fopen(git_path("logs/%s", refname), "r");
	if (!logfp)
		return -1;

	while (!ret && !strbuf_getwholeline(&sb, logfp, '\n'))
		ret = show_one_reflog_ent(&sb, fn, cb_data);
	fclose(logfp);
	strbuf_release(&sb);
	return ret;
}
/*
 * Call fn for each reflog in the namespace indicated by name.  name
 * must be empty or end with '/'.  Name will be used as a scratch
 * space, but its contents will be restored before return.
 */
static int do_for_each_reflog(struct strbuf *name, each_ref_fn fn, void *cb_data)
{
	DIR *d = opendir(git_path("logs/%s", name->buf));
	int retval = 0;
	struct dirent *de;
	int oldlen = name->len;

	if (!d)
		return name->len ? errno : 0;

	while ((de = readdir(d)) != NULL) {
		struct stat st;

		if (de->d_name[0] == '.')
			continue;
		if (ends_with(de->d_name, ".lock"))
			continue;
		strbuf_addstr(name, de->d_name);
		if (stat(git_path("logs/%s", name->buf), &st) < 0) {
			; /* silently ignore */
		} else {
			if (S_ISDIR(st.st_mode)) {
				strbuf_addch(name, '/');
				retval = do_for_each_reflog(name, fn, cb_data);
			} else {
				unsigned char sha1[20];
				if (read_ref_full(name->buf, sha1, 0, NULL))
					retval = error("bad ref for %s", name->buf);
				else
					retval = fn(name->buf, sha1, 0, cb_data);
			}
			if (retval)
				break;
		}
		strbuf_setlen(name, oldlen);
	}
	closedir(d);
	return retval;
}

int for_each_reflog(each_ref_fn fn, void *cb_data)
{
	int retval;
	struct strbuf name;
	strbuf_init(&name, PATH_MAX);
	retval = do_for_each_reflog(&name, fn, cb_data);
	strbuf_release(&name);
	return retval;
}

/**
 * Information needed for a single ref update.  Set new_sha1 to the
 * new value or to zero to delete the ref.  To check the old value
 * while locking the ref, set have_old to 1 and set old_sha1 to the
 * value or to zero to ensure the ref does not exist before update.
 */
struct ref_update {
	unsigned char new_sha1[20];
	unsigned char old_sha1[20];
	int flags; /* REF_NODEREF? */
	int have_old; /* 1 if old_sha1 is valid, 0 otherwise */
	struct ref_lock *lock;
	int type;
	const char refname[FLEX_ARRAY];
};

/*
 * Transaction states.
 * OPEN:   The transaction is in a valid state and can accept new updates.
 *         An OPEN transaction can be committed.
 * CLOSED: A closed transaction is no longer active and no other operations
 *         than free can be used on it in this state.
 *         A transaction can either become closed by successfully committing
 *         an active transaction or if there is a failure while building
 *         the transaction thus rendering it failed/inactive.
 */
enum ref_transaction_state {
	REF_TRANSACTION_OPEN   = 0,
	REF_TRANSACTION_CLOSED = 1
};

/*
 * Data structure for holding a reference transaction, which can
 * consist of checks and updates to multiple references, carried out
 * as atomically as possible.  This structure is opaque to callers.
 */
struct ref_transaction {
	struct ref_update **updates;
	size_t alloc;
	size_t nr;
	enum ref_transaction_state state;
};

struct ref_transaction *ref_transaction_begin(struct strbuf *err)
{
	return xcalloc(1, sizeof(struct ref_transaction));
}

void ref_transaction_free(struct ref_transaction *transaction)
{
	int i;

	if (!transaction)
		return;

	for (i = 0; i < transaction->nr; i++)
		free(transaction->updates[i]);

	free(transaction->updates);
	free(transaction);
}

static struct ref_update *add_update(struct ref_transaction *transaction,
				     const char *refname)
{
	size_t len = strlen(refname);
	struct ref_update *update = xcalloc(1, sizeof(*update) + len + 1);

	strcpy((char *)update->refname, refname);
	ALLOC_GROW(transaction->updates, transaction->nr + 1, transaction->alloc);
	transaction->updates[transaction->nr++] = update;
	return update;
}

int ref_transaction_update(struct ref_transaction *transaction,
			   const char *refname,
			   const unsigned char *new_sha1,
			   const unsigned char *old_sha1,
			   int flags, int have_old,
			   struct strbuf *err)
{
	struct ref_update *update;

	if (transaction->state != REF_TRANSACTION_OPEN)
		die("BUG: update called for transaction that is not open");

	if (have_old && !old_sha1)
		die("BUG: have_old is true but old_sha1 is NULL");

	update = add_update(transaction, refname);
	hashcpy(update->new_sha1, new_sha1);
	update->flags = flags;
	update->have_old = have_old;
	if (have_old)
		hashcpy(update->old_sha1, old_sha1);
	return 0;
}

int ref_transaction_create(struct ref_transaction *transaction,
			   const char *refname,
			   const unsigned char *new_sha1,
			   int flags,
			   struct strbuf *err)
{
	struct ref_update *update;

	if (transaction->state != REF_TRANSACTION_OPEN)
		die("BUG: create called for transaction that is not open");

	if (!new_sha1 || is_null_sha1(new_sha1))
		die("BUG: create ref with null new_sha1");

	update = add_update(transaction, refname);

	hashcpy(update->new_sha1, new_sha1);
	hashclr(update->old_sha1);
	update->flags = flags;
	update->have_old = 1;
	return 0;
}

int ref_transaction_delete(struct ref_transaction *transaction,
			   const char *refname,
			   const unsigned char *old_sha1,
			   int flags, int have_old,
			   struct strbuf *err)
{
	struct ref_update *update;

	if (transaction->state != REF_TRANSACTION_OPEN)
		die("BUG: delete called for transaction that is not open");

	if (have_old && !old_sha1)
		die("BUG: have_old is true but old_sha1 is NULL");

	update = add_update(transaction, refname);
	update->flags = flags;
	update->have_old = have_old;
	if (have_old) {
		assert(!is_null_sha1(old_sha1));
		hashcpy(update->old_sha1, old_sha1);
	}
	return 0;
}

int update_ref(const char *action, const char *refname,
	       const unsigned char *sha1, const unsigned char *oldval,
	       int flags, enum action_on_err onerr)
{
	struct ref_transaction *t;
	struct strbuf err = STRBUF_INIT;

	t = ref_transaction_begin(&err);
	if (!t ||
	    ref_transaction_update(t, refname, sha1, oldval, flags,
				   !!oldval, &err) ||
	    ref_transaction_commit(t, action, &err)) {
		const char *str = "update_ref failed for ref '%s': %s";

		ref_transaction_free(t);
		switch (onerr) {
		case UPDATE_REFS_MSG_ON_ERR:
			error(str, refname, err.buf);
			break;
		case UPDATE_REFS_DIE_ON_ERR:
			die(str, refname, err.buf);
			break;
		case UPDATE_REFS_QUIET_ON_ERR:
			break;
		}
		strbuf_release(&err);
		return 1;
	}
	strbuf_release(&err);
	ref_transaction_free(t);
	return 0;
}

static int ref_update_compare(const void *r1, const void *r2)
{
	const struct ref_update * const *u1 = r1;
	const struct ref_update * const *u2 = r2;
	return strcmp((*u1)->refname, (*u2)->refname);
}

static int ref_update_reject_duplicates(struct ref_update **updates, int n,
					struct strbuf *err)
{
	int i;
	for (i = 1; i < n; i++)
		if (!strcmp(updates[i - 1]->refname, updates[i]->refname)) {
			const char *str =
				"Multiple updates for ref '%s' not allowed.";
			if (err)
				strbuf_addf(err, str, updates[i]->refname);

			return 1;
		}
	return 0;
}

int ref_transaction_commit(struct ref_transaction *transaction,
			   const char *msg, struct strbuf *err)
{
	int ret = 0, delnum = 0, i;
	const char **delnames;
	int n = transaction->nr;
	struct ref_update **updates = transaction->updates;

	if (transaction->state != REF_TRANSACTION_OPEN)
		die("BUG: commit called for transaction that is not open");

	if (!n) {
		transaction->state = REF_TRANSACTION_CLOSED;
		return 0;
	}

	/* Allocate work space */
	delnames = xmalloc(sizeof(*delnames) * n);

	/* Copy, sort, and reject duplicate refs */
	qsort(updates, n, sizeof(*updates), ref_update_compare);
	ret = ref_update_reject_duplicates(updates, n, err);
	if (ret)
		goto cleanup;

	/* Acquire all locks while verifying old values */
	for (i = 0; i < n; i++) {
		struct ref_update *update = updates[i];

		update->lock = lock_any_ref_for_update(update->refname,
						       (update->have_old ?
							update->old_sha1 :
							NULL),
						       update->flags,
						       &update->type);
		if (!update->lock) {
			if (err)
				strbuf_addf(err, "Cannot lock the ref '%s'.",
					    update->refname);
			ret = 1;
			goto cleanup;
		}
	}

	/* Perform updates first so live commits remain referenced */
	for (i = 0; i < n; i++) {
		struct ref_update *update = updates[i];

		if (!is_null_sha1(update->new_sha1)) {
			ret = write_ref_sha1(update->lock, update->new_sha1,
					     msg);
			update->lock = NULL; /* freed by write_ref_sha1 */
			if (ret) {
				if (err)
					strbuf_addf(err, "Cannot update the ref '%s'.",
						    update->refname);
				goto cleanup;
			}
		}
	}

	/* Perform deletes now that updates are safely completed */
	for (i = 0; i < n; i++) {
		struct ref_update *update = updates[i];

		if (update->lock) {
			ret |= delete_ref_loose(update->lock, update->type);
			if (!(update->flags & REF_ISPRUNING))
				delnames[delnum++] = update->lock->ref_name;
		}
	}

	ret |= repack_without_refs(delnames, delnum, err);
	for (i = 0; i < delnum; i++)
		unlink_or_warn(git_path("logs/%s", delnames[i]));
	clear_loose_ref_cache(&ref_cache);

cleanup:
	transaction->state = REF_TRANSACTION_CLOSED;

	for (i = 0; i < n; i++)
		if (updates[i]->lock)
			unlock_ref(updates[i]->lock);
	free(delnames);
	return ret;
}

char *shorten_unambiguous_ref(const char *refname, int strict)
{
	int i;
	static char **scanf_fmts;
	static int nr_rules;
	char *short_name;

	if (!nr_rules) {
		/*
		 * Pre-generate scanf formats from ref_rev_parse_rules[].
		 * Generate a format suitable for scanf from a
		 * ref_rev_parse_rules rule by interpolating "%s" at the
		 * location of the "%.*s".
		 */
		size_t total_len = 0;
		size_t offset = 0;

		/* the rule list is NULL terminated, count them first */
		for (nr_rules = 0; ref_rev_parse_rules[nr_rules]; nr_rules++)
			/* -2 for strlen("%.*s") - strlen("%s"); +1 for NUL */
			total_len += strlen(ref_rev_parse_rules[nr_rules]) - 2 + 1;

		scanf_fmts = xmalloc(nr_rules * sizeof(char *) + total_len);

		offset = 0;
		for (i = 0; i < nr_rules; i++) {
			assert(offset < total_len);
			scanf_fmts[i] = (char *)&scanf_fmts[nr_rules] + offset;
			offset += snprintf(scanf_fmts[i], total_len - offset,
					   ref_rev_parse_rules[i], 2, "%s") + 1;
		}
	}

	/* bail out if there are no rules */
	if (!nr_rules)
		return xstrdup(refname);

	/* buffer for scanf result, at most refname must fit */
	short_name = xstrdup(refname);

	/* skip first rule, it will always match */
	for (i = nr_rules - 1; i > 0 ; --i) {
		int j;
		int rules_to_fail = i;
		int short_name_len;

		if (1 != sscanf(refname, scanf_fmts[i], short_name))
			continue;

		short_name_len = strlen(short_name);

		/*
		 * in strict mode, all (except the matched one) rules
		 * must fail to resolve to a valid non-ambiguous ref
		 */
		if (strict)
			rules_to_fail = nr_rules;

		/*
		 * check if the short name resolves to a valid ref,
		 * but use only rules prior to the matched one
		 */
		for (j = 0; j < rules_to_fail; j++) {
			const char *rule = ref_rev_parse_rules[j];
			char refname[PATH_MAX];

			/* skip matched rule */
			if (i == j)
				continue;

			/*
			 * the short name is ambiguous, if it resolves
			 * (with this previous rule) to a valid ref
			 * read_ref() returns 0 on success
			 */
			mksnpath(refname, sizeof(refname),
				 rule, short_name_len, short_name);
			if (ref_exists(refname))
				break;
		}

		/*
		 * short name is non-ambiguous if all previous rules
		 * haven't resolved to a valid ref
		 */
		if (j == rules_to_fail)
			return short_name;
	}

	free(short_name);
	return xstrdup(refname);
}

static struct string_list *hide_refs;

int parse_hide_refs_config(const char *var, const char *value, const char *section)
{
	if (!strcmp("transfer.hiderefs", var) ||
	    /* NEEDSWORK: use parse_config_key() once both are merged */
	    (starts_with(var, section) && var[strlen(section)] == '.' &&
	     !strcmp(var + strlen(section), ".hiderefs"))) {
		char *ref;
		int len;

		if (!value)
			return config_error_nonbool(var);
		ref = xstrdup(value);
		len = strlen(ref);
		while (len && ref[len - 1] == '/')
			ref[--len] = '\0';
		if (!hide_refs) {
			hide_refs = xcalloc(1, sizeof(*hide_refs));
			hide_refs->strdup_strings = 1;
		}
		string_list_append(hide_refs, ref);
	}
	return 0;
}

int ref_is_hidden(const char *refname)
{
	struct string_list_item *item;

	if (!hide_refs)
		return 0;
	for_each_string_list_item(item, hide_refs) {
		int len;
		if (!starts_with(refname, item->string))
			continue;
		len = strlen(item->string);
		if (!refname[len] || refname[len] == '/')
			return 1;
	}
	return 0;
}<|MERGE_RESOLUTION|>--- conflicted
+++ resolved
@@ -1422,15 +1422,10 @@
 		char *buf;
 		int fd;
 
-<<<<<<< HEAD
 		if (--depth < 0) {
 			errno = ELOOP;
-			return NULL;
-		}
-=======
-		if (--depth < 0)
 			goto fail;
->>>>>>> 1b09db32
+		}
 
 		strbuf_reset(&sb_path);
 		strbuf_git_path(&sb_path, "%s", refname);
@@ -1496,19 +1491,13 @@
 		}
 
 		len = read_in_full(fd, buffer, sizeof(buffer)-1);
-<<<<<<< HEAD
 		if (len < 0) {
 			int save_errno = errno;
 			close(fd);
 			errno = save_errno;
-			return NULL;
+			goto fail;
 		}
 		close(fd);
-=======
-		close(fd);
-		if (len < 0)
-			goto fail;
->>>>>>> 1b09db32
 		while (len && isspace(buffer[len-1]))
 			len--;
 		buffer[len] = '\0';
@@ -1525,12 +1514,8 @@
 			    (buffer[40] != '\0' && !isspace(buffer[40]))) {
 				if (flag)
 					*flag |= REF_ISBROKEN;
-<<<<<<< HEAD
 				errno = EINVAL;
-				return NULL;
-=======
 				goto fail;
->>>>>>> 1b09db32
 			}
 			ret = refname;
 			goto done;
@@ -1543,12 +1528,8 @@
 		if (check_refname_format(buf, REFNAME_ALLOW_ONELEVEL)) {
 			if (flag)
 				*flag |= REF_ISBROKEN;
-<<<<<<< HEAD
 			errno = EINVAL;
-			return NULL;
-=======
 			goto fail;
->>>>>>> 1b09db32
 		}
 		refname = strcpy(refname_buffer, buf);
 	}
@@ -2864,12 +2845,8 @@
 	return cp - buf;
 }
 
-<<<<<<< HEAD
 /* This function must set a meaningful errno on failure */
-int log_ref_setup(const char *refname, char *logfile, int bufsize)
-=======
 int log_ref_setup(const char *refname, struct strbuf *logfile)
->>>>>>> 1b09db32
 {
 	int logfd, oflags = O_APPEND | O_WRONLY;
 
@@ -2879,18 +2856,12 @@
 	     starts_with(refname, "refs/remotes/") ||
 	     starts_with(refname, "refs/notes/") ||
 	     !strcmp(refname, "HEAD"))) {
-<<<<<<< HEAD
-		if (safe_create_leading_directories(logfile) < 0) {
+		if (safe_create_leading_directories(logfile->buf) < 0) {
 			int save_errno = errno;
-			error("unable to create directory for %s", logfile);
+			error("unable to create directory for %s", logfile->buf);
 			errno = save_errno;
 			return -1;
 		}
-=======
-		if (safe_create_leading_directories(logfile->buf) < 0)
-			return error("unable to create directory for %s",
-				     logfile->buf);
->>>>>>> 1b09db32
 		oflags |= O_CREAT;
 	}
 
@@ -2900,35 +2871,23 @@
 			return 0;
 
 		if ((oflags & O_CREAT) && errno == EISDIR) {
-<<<<<<< HEAD
-			if (remove_empty_directories(logfile)) {
+			if (remove_empty_directories(logfile->buf)) {
 				int save_errno = errno;
 				error("There are still logs under '%s'",
-				      logfile);
+				      logfile->buf);
 				errno = save_errno;
 				return -1;
-=======
-			if (remove_empty_directories(logfile->buf)) {
-				return error("There are still logs under '%s'",
-					     logfile->buf);
->>>>>>> 1b09db32
 			}
 			logfd = open(logfile->buf, oflags, 0666);
 		}
 
-<<<<<<< HEAD
 		if (logfd < 0) {
 			int save_errno = errno;
-			error("Unable to append to %s: %s", logfile,
+			error("Unable to append to %s: %s", logfile->buf,
 			      strerror(errno));
 			errno = save_errno;
 			return -1;
 		}
-=======
-		if (logfd < 0)
-			return error("Unable to append to %s: %s",
-				     logfile->buf, strerror(errno));
->>>>>>> 1b09db32
 	}
 
 	adjust_shared_perm(logfile->buf);
@@ -2970,30 +2929,22 @@
 		len += copy_msg(logrec + len - 1, msg) - 1;
 	written = len <= maxlen ? write_in_full(logfd, logrec, len) : -1;
 	free(logrec);
-<<<<<<< HEAD
 	if (written != len) {
 		int save_errno = errno;
 		close(logfd);
 		error("Unable to append to %s", log_file);
 		errno = save_errno;
-		return -1;
+		result = -1;
 	}
 	if (close(logfd)) {
 		int save_errno = errno;
 		error("Unable to append to %s", log_file);
 		errno = save_errno;
-		return -1;
-	}
-	return 0;
-=======
-	if (close(logfd) != 0 || written != len) {
-		error("Unable to append to %s", log_file);
 		result = -1;
 	}
 done:
 	strbuf_release(&sb_log_file);
 	return result;
->>>>>>> 1b09db32
 }
 
 int is_branch(const char *refname)
