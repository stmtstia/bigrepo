--- conflicted
+++ resolved
@@ -311,17 +311,9 @@
 	if (!prefixcmp(line->buf, "[PATCH]") && isspace(line->buf[7])) {
 		for (i = 0; header[i]; i++) {
 			if (!memcmp("Subject", header[i], 7)) {
-<<<<<<< HEAD
-				if (!hdr_data[i])
-					hdr_data[i] = xmalloc(linesize + 20);
-				if (! handle_header(line, hdr_data[i], 0)) {
-					return 1;
-				}
-=======
 				handle_header(&hdr_data[i], line);
 				ret = 1;
 				goto check_header_out;
->>>>>>> 3b6121f6
 			}
 		}
 	}
