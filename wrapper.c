/*
 * Various trivial helper wrappers around standard functions
 */
#include "cache.h"

static void do_nothing(size_t size)
{
}

static void (*try_to_free_routine)(size_t size) = do_nothing;

static int memory_limit_check(size_t size, int gentle)
{
	static size_t limit = 0;
	if (!limit) {
		limit = git_env_ulong("GIT_ALLOC_LIMIT", 0);
		if (!limit)
			limit = SIZE_MAX;
	}
	if (size > limit) {
		if (gentle) {
			error("attempting to allocate %"PRIuMAX" over limit %"PRIuMAX,
			      (uintmax_t)size, (uintmax_t)limit);
			return -1;
		} else
			die("attempting to allocate %"PRIuMAX" over limit %"PRIuMAX,
			    (uintmax_t)size, (uintmax_t)limit);
	}
	return 0;
}

try_to_free_t set_try_to_free_routine(try_to_free_t routine)
{
	try_to_free_t old = try_to_free_routine;
	if (!routine)
		routine = do_nothing;
	try_to_free_routine = routine;
	return old;
}

char *xstrdup(const char *str)
{
	char *ret = strdup(str);
	if (!ret) {
		try_to_free_routine(strlen(str) + 1);
		ret = strdup(str);
		if (!ret)
			die("Out of memory, strdup failed");
	}
	return ret;
}

static void *do_xmalloc(size_t size, int gentle)
{
	void *ret;

	if (memory_limit_check(size, gentle))
		return NULL;
	ret = malloc(size);
	if (!ret && !size)
		ret = malloc(1);
	if (!ret) {
		try_to_free_routine(size);
		ret = malloc(size);
		if (!ret && !size)
			ret = malloc(1);
		if (!ret) {
			if (!gentle)
				die("Out of memory, malloc failed (tried to allocate %lu bytes)",
				    (unsigned long)size);
			else {
				error("Out of memory, malloc failed (tried to allocate %lu bytes)",
				      (unsigned long)size);
				return NULL;
			}
		}
	}
#ifdef XMALLOC_POISON
	memset(ret, 0xA5, size);
#endif
	return ret;
}

void *xmalloc(size_t size)
{
	return do_xmalloc(size, 0);
}

static void *do_xmallocz(size_t size, int gentle)
{
	void *ret;
	if (unsigned_add_overflows(size, 1)) {
		if (gentle) {
			error("Data too large to fit into virtual memory space.");
			return NULL;
		} else
			die("Data too large to fit into virtual memory space.");
	}
	ret = do_xmalloc(size + 1, gentle);
	if (ret)
		((char*)ret)[size] = 0;
	return ret;
}

void *xmallocz(size_t size)
{
	return do_xmallocz(size, 0);
}

void *xmallocz_gently(size_t size)
{
	return do_xmallocz(size, 1);
}

/*
 * xmemdupz() allocates (len + 1) bytes of memory, duplicates "len" bytes of
 * "data" to the allocated memory, zero terminates the allocated memory,
 * and returns a pointer to the allocated memory. If the allocation fails,
 * the program dies.
 */
void *xmemdupz(const void *data, size_t len)
{
	return memcpy(xmallocz(len), data, len);
}

char *xstrndup(const char *str, size_t len)
{
	char *p = memchr(str, '\0', len);
	return xmemdupz(str, p ? p - str : len);
}

void *xrealloc(void *ptr, size_t size)
{
	void *ret;

	memory_limit_check(size, 0);
	ret = realloc(ptr, size);
	if (!ret && !size)
		ret = realloc(ptr, 1);
	if (!ret) {
		try_to_free_routine(size);
		ret = realloc(ptr, size);
		if (!ret && !size)
			ret = realloc(ptr, 1);
		if (!ret)
			die("Out of memory, realloc failed");
	}
	return ret;
}

void *xcalloc(size_t nmemb, size_t size)
{
	void *ret;

	memory_limit_check(size * nmemb, 0);
	ret = calloc(nmemb, size);
	if (!ret && (!nmemb || !size))
		ret = calloc(1, 1);
	if (!ret) {
		try_to_free_routine(nmemb * size);
		ret = calloc(nmemb, size);
		if (!ret && (!nmemb || !size))
			ret = calloc(1, 1);
		if (!ret)
			die("Out of memory, calloc failed");
	}
	return ret;
}

/*
 * Limit size of IO chunks, because huge chunks only cause pain.  OS X
 * 64-bit is buggy, returning EINVAL if len >= INT_MAX; and even in
 * the absence of bugs, large chunks can result in bad latencies when
 * you decide to kill the process.
 */
#define MAX_IO_SIZE (8*1024*1024)

/*
 * xread() is the same a read(), but it automatically restarts read()
 * operations with a recoverable error (EAGAIN and EINTR). xread()
 * DOES NOT GUARANTEE that "len" bytes is read even if the data is available.
 */
ssize_t xread(int fd, void *buf, size_t len)
{
	ssize_t nr;
	if (len > MAX_IO_SIZE)
	    len = MAX_IO_SIZE;
	while (1) {
		nr = read(fd, buf, len);
		if ((nr < 0) && (errno == EAGAIN || errno == EINTR))
			continue;
		return nr;
	}
}

/*
 * xwrite() is the same a write(), but it automatically restarts write()
 * operations with a recoverable error (EAGAIN and EINTR). xwrite() DOES NOT
 * GUARANTEE that "len" bytes is written even if the operation is successful.
 */
ssize_t xwrite(int fd, const void *buf, size_t len)
{
	ssize_t nr;
	if (len > MAX_IO_SIZE)
	    len = MAX_IO_SIZE;
	while (1) {
		nr = write(fd, buf, len);
		if ((nr < 0) && (errno == EAGAIN || errno == EINTR))
			continue;
		return nr;
	}
}

/*
 * xpread() is the same as pread(), but it automatically restarts pread()
 * operations with a recoverable error (EAGAIN and EINTR). xpread() DOES
 * NOT GUARANTEE that "len" bytes is read even if the data is available.
 */
ssize_t xpread(int fd, void *buf, size_t len, off_t offset)
{
	ssize_t nr;
	if (len > MAX_IO_SIZE)
		len = MAX_IO_SIZE;
	while (1) {
		nr = pread(fd, buf, len, offset);
		if ((nr < 0) && (errno == EAGAIN || errno == EINTR))
			continue;
		return nr;
	}
}

ssize_t read_in_full(int fd, void *buf, size_t count)
{
	char *p = buf;
	ssize_t total = 0;

	while (count > 0) {
		ssize_t loaded = xread(fd, p, count);
		if (loaded < 0)
			return -1;
		if (loaded == 0)
			return total;
		count -= loaded;
		p += loaded;
		total += loaded;
	}

	return total;
}

ssize_t write_in_full(int fd, const void *buf, size_t count)
{
	const char *p = buf;
	ssize_t total = 0;

	while (count > 0) {
		ssize_t written = xwrite(fd, p, count);
		if (written < 0)
			return -1;
		if (!written) {
			errno = ENOSPC;
			return -1;
		}
		count -= written;
		p += written;
		total += written;
	}

	return total;
}

ssize_t pread_in_full(int fd, void *buf, size_t count, off_t offset)
{
	char *p = buf;
	ssize_t total = 0;

	while (count > 0) {
		ssize_t loaded = xpread(fd, p, count, offset);
		if (loaded < 0)
			return -1;
		if (loaded == 0)
			return total;
		count -= loaded;
		p += loaded;
		total += loaded;
		offset += loaded;
	}

	return total;
}

int xdup(int fd)
{
	int ret = dup(fd);
	if (ret < 0)
		die_errno("dup failed");
	return ret;
}

FILE *xfdopen(int fd, const char *mode)
{
	FILE *stream = fdopen(fd, mode);
	if (stream == NULL)
		die_errno("Out of memory? fdopen failed");
	return stream;
}

int xmkstemp(char *template)
{
	int fd;
	char origtemplate[PATH_MAX];
	strlcpy(origtemplate, template, sizeof(origtemplate));

	fd = mkstemp(template);
	if (fd < 0) {
		int saved_errno = errno;
		const char *nonrelative_template;

		if (strlen(template) != strlen(origtemplate))
			template = origtemplate;

		nonrelative_template = absolute_path(template);
		errno = saved_errno;
		die_errno("Unable to create temporary file '%s'",
			nonrelative_template);
	}
	return fd;
}

/* git_mkstemp() - create tmp file honoring TMPDIR variable */
int git_mkstemp(char *path, size_t len, const char *template)
{
	const char *tmp;
	size_t n;

	tmp = getenv("TMPDIR");
	if (!tmp)
		tmp = "/tmp";
	n = snprintf(path, len, "%s/%s", tmp, template);
	if (len <= n) {
		errno = ENAMETOOLONG;
		return -1;
	}
	return mkstemp(path);
}

/* git_mkstemps() - create tmp file with suffix honoring TMPDIR variable. */
int git_mkstemps(char *path, size_t len, const char *template, int suffix_len)
{
	const char *tmp;
	size_t n;

	tmp = getenv("TMPDIR");
	if (!tmp)
		tmp = "/tmp";
	n = snprintf(path, len, "%s/%s", tmp, template);
	if (len <= n) {
		errno = ENAMETOOLONG;
		return -1;
	}
	return mkstemps(path, suffix_len);
}

/* Adapted from libiberty's mkstemp.c. */

#undef TMP_MAX
#define TMP_MAX 16384

int git_mkstemps_mode(char *pattern, int suffix_len, int mode)
{
	static const char letters[] =
		"abcdefghijklmnopqrstuvwxyz"
		"ABCDEFGHIJKLMNOPQRSTUVWXYZ"
		"0123456789";
	static const int num_letters = 62;
	uint64_t value;
	struct timeval tv;
	char *template;
	size_t len;
	int fd, count;

	len = strlen(pattern);

	if (len < 6 + suffix_len) {
		errno = EINVAL;
		return -1;
	}

	if (strncmp(&pattern[len - 6 - suffix_len], "XXXXXX", 6)) {
		errno = EINVAL;
		return -1;
	}

	/*
	 * Replace pattern's XXXXXX characters with randomness.
	 * Try TMP_MAX different filenames.
	 */
	gettimeofday(&tv, NULL);
	value = ((size_t)(tv.tv_usec << 16)) ^ tv.tv_sec ^ getpid();
	template = &pattern[len - 6 - suffix_len];
	for (count = 0; count < TMP_MAX; ++count) {
		uint64_t v = value;
		/* Fill in the random bits. */
		template[0] = letters[v % num_letters]; v /= num_letters;
		template[1] = letters[v % num_letters]; v /= num_letters;
		template[2] = letters[v % num_letters]; v /= num_letters;
		template[3] = letters[v % num_letters]; v /= num_letters;
		template[4] = letters[v % num_letters]; v /= num_letters;
		template[5] = letters[v % num_letters]; v /= num_letters;

		fd = open(pattern, O_CREAT | O_EXCL | O_RDWR, mode);
		if (fd >= 0)
			return fd;
		/*
		 * Fatal error (EPERM, ENOSPC etc).
		 * It doesn't make sense to loop.
		 */
		if (errno != EEXIST)
			break;
		/*
		 * This is a random value.  It is only necessary that
		 * the next TMP_MAX values generated by adding 7777 to
		 * VALUE are different with (module 2^32).
		 */
		value += 7777;
	}
	/* We return the null string if we can't find a unique file name.  */
	pattern[0] = '\0';
	return -1;
}

int git_mkstemp_mode(char *pattern, int mode)
{
	/* mkstemp is just mkstemps with no suffix */
	return git_mkstemps_mode(pattern, 0, mode);
}

#ifdef NO_MKSTEMPS
int gitmkstemps(char *pattern, int suffix_len)
{
	return git_mkstemps_mode(pattern, suffix_len, 0600);
}
#endif

int xmkstemp_mode(char *template, int mode)
{
	int fd;
	char origtemplate[PATH_MAX];
	strlcpy(origtemplate, template, sizeof(origtemplate));

	fd = git_mkstemp_mode(template, mode);
	if (fd < 0) {
		int saved_errno = errno;
		const char *nonrelative_template;

		if (!template[0])
			template = origtemplate;

		nonrelative_template = absolute_path(template);
		errno = saved_errno;
		die_errno("Unable to create temporary file '%s'",
			nonrelative_template);
	}
	return fd;
}

static int warn_if_unremovable(const char *op, const char *file, int rc)
{
	if (rc < 0) {
		int err = errno;
		if (ENOENT != err) {
			warning("unable to %s %s: %s",
				op, file, strerror(errno));
			errno = err;
		}
	}
	return rc;
}

int unlink_or_warn(const char *file)
{
	return warn_if_unremovable("unlink", file, unlink(file));
}

int rmdir_or_warn(const char *file)
{
	return warn_if_unremovable("rmdir", file, rmdir(file));
}

int remove_or_warn(unsigned int mode, const char *file)
{
	return S_ISGITLINK(mode) ? rmdir_or_warn(file) : unlink_or_warn(file);
}

void warn_on_inaccessible(const char *path)
{
	warning(_("unable to access '%s': %s"), path, strerror(errno));
}

static int access_error_is_ok(int err, unsigned flag)
{
	return err == ENOENT || err == ENOTDIR ||
		((flag & ACCESS_EACCES_OK) && err == EACCES);
}

int access_or_warn(const char *path, int mode, unsigned flag)
{
	int ret = access(path, mode);
	if (ret && !access_error_is_ok(errno, flag))
		warn_on_inaccessible(path);
	return ret;
}

int access_or_die(const char *path, int mode, unsigned flag)
{
	int ret = access(path, mode);
	if (ret && !access_error_is_ok(errno, flag))
		die_errno(_("unable to access '%s'"), path);
	return ret;
}

struct passwd *xgetpwuid_self(void)
{
	struct passwd *pw;

	errno = 0;
	pw = getpwuid(getuid());
	if (!pw)
		die(_("unable to look up current user in the passwd file: %s"),
		    errno ? strerror(errno) : _("no such user"));
	return pw;
}

<<<<<<< HEAD
char *xgetcwd(void)
{
	struct strbuf sb = STRBUF_INIT;
	if (strbuf_getcwd(&sb))
		die_errno(_("unable to get current working directory"));
	return strbuf_detach(&sb, NULL);
=======
int write_file(const char *path, int fatal, const char *fmt, ...)
{
	struct strbuf sb = STRBUF_INIT;
	va_list params;
	int fd = open(path, O_RDWR | O_CREAT | O_TRUNC, 0666);
	if (fd < 0) {
		if (fatal)
			die_errno(_("could not open %s for writing"), path);
		return -1;
	}
	va_start(params, fmt);
	strbuf_vaddf(&sb, fmt, params);
	va_end(params);
	if (write_in_full(fd, sb.buf, sb.len) != sb.len) {
		int err = errno;
		close(fd);
		strbuf_release(&sb);
		errno = err;
		if (fatal)
			die_errno(_("could not write to %s"), path);
		return -1;
	}
	strbuf_release(&sb);
	if (close(fd)) {
		if (fatal)
			die_errno(_("could not close %s"), path);
		return -1;
	}
	return 0;
>>>>>>> 1b09db32
}<|MERGE_RESOLUTION|>--- conflicted
+++ resolved
@@ -531,14 +531,6 @@
 	return pw;
 }
 
-<<<<<<< HEAD
-char *xgetcwd(void)
-{
-	struct strbuf sb = STRBUF_INIT;
-	if (strbuf_getcwd(&sb))
-		die_errno(_("unable to get current working directory"));
-	return strbuf_detach(&sb, NULL);
-=======
 int write_file(const char *path, int fatal, const char *fmt, ...)
 {
 	struct strbuf sb = STRBUF_INIT;
@@ -568,5 +560,12 @@
 		return -1;
 	}
 	return 0;
->>>>>>> 1b09db32
+}
+
+char *xgetcwd(void)
+{
+	struct strbuf sb = STRBUF_INIT;
+	if (strbuf_getcwd(&sb))
+		die_errno(_("unable to get current working directory"));
+	return strbuf_detach(&sb, NULL);
 }